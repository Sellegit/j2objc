--- conflicted
+++ resolved
@@ -767,7 +767,6 @@
         "@return always false.");
   }
 
-<<<<<<< HEAD
   public void testAvoidAdapterClass() throws IOException {
     String source = "import com.google.j2objc.annotations.*;\n"
                     + "\n"
@@ -777,7 +776,8 @@
                     + "class Implementer extends ImAdapter {}";
     String translation = translateSourceFile(source, "Test", "Test.h");
     assertNotInTranslation(translation, "ImAdapter");
-=======
+  }
+
   public void testCustomWeakAnnotations() throws IOException {
     String translation = translateSourceFile(
         "class Test { @interface Weak {} @interface WeakOuter {}"
@@ -844,6 +844,5 @@
     assertTranslation(translation, "#include \"Foo.h\"");
     // Forward declaration for Foo_Bar is not needed because we've included Foo.h.
     assertNotInTranslation(translation, "@class Foo_Bar");
->>>>>>> 265232a8
   }
 }