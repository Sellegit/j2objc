--- conflicted
+++ resolved
@@ -98,109 +98,6 @@
 java.lang.Class.newInstance()Ljava/lang/Object; = newInstance
 
 # java.lang.String
-<<<<<<< HEAD
-java.lang.String.String()V = NSString string
-java.lang.String.String(Ljava/lang/String;)V = NSString stringWithString:(NSString *)aValue
-java.lang.String.String([B)V = NSString stringWithBytes:(IOSByteArray *)value
-java.lang.String.String([BLjava/lang/String;)V = \
-    NSString stringWithBytes:(IOSByteArray *)value \
-                 charsetName:(NSString *)charsetName
-java.lang.String.String([BLjava/nio/charset/Charset;)V = \
-    NSString stringWithBytes:(IOSByteArray *)value \
-                 charset:(JavaNioCharsetCharset *)charset
-java.lang.String.String([BI)V = \
-    NSString stringWithBytes:(IOSByteArray *)value \
-                      hibyte:(NSUInteger)hibyte
-java.lang.String.String([BII)V = \
-    NSString stringWithBytes:(IOSByteArray *)value \
-                      offset:(NSUInteger)offset \
-                      length:(NSUInteger)length
-java.lang.String.String([BIII)V = \
-    NSString stringWithBytes:(IOSByteArray *)value \
-                      hibyte:(NSUInteger)hibyte \
-                      offset:(NSUInteger)offset \
-                      length:(NSUInteger)length
-java.lang.String.String([BIILjava/lang/String;)V = \
-    NSString stringWithBytes:(IOSByteArray *)value \
-                      offset:(NSUInteger)offset \
-                      length:(NSUInteger)length \
-                 charsetName:(NSString *)charsetName
-java.lang.String.String([BIILjava/nio/charset/Charset;)V = \
-    NSString stringWithBytes:(IOSByteArray *)value \
-                      offset:(NSUInteger)offset \
-                      length:(NSUInteger)length \
-                     charset:(JavaNioCharsetCharset *)charset
-java.lang.String.String([C)V = NSString stringWithCharacters:(IOSCharArray *)value
-java.lang.String.String([CII)V = \
-    NSString stringWithCharacters:(IOSCharArray *)value \
-                           offset:(int)offset \
-                           length:(int)length
-java.lang.String.String([III)V = \
-    NSString stringWithInts:(IOSIntArray *)codePoints \
-                           offset:(int)offset \
-                           length:(int)length
-java.lang.String.String(II[C)V = \
-    NSString stringWithOffset:(int)offset \
-                       length:(int)length \
-                   characters:(IOSCharArray *)value
-java.lang.String.String(Ljava/lang/StringBuffer;)V = \
-    NSString stringWithJavaLangStringBuffer:(JavaLangStringBuffer *)sb
-java.lang.String.String(Ljava/lang/StringBuilder;)V = \
-    NSString stringWithJavaLangStringBuilder:(JavaLangStringBuilder *)sb
-
-java.lang.String.charAt(I)C = NSString charAtWithInt:(int)index
-java.lang.String.codePointAt(I)I = NSString codePointAt:(int)index
-java.lang.String.codePointBefore(I)I = NSString codePointBefore:(int)index
-java.lang.String.codePointCount(II)I = NSString codePointCount:(int)begin endIndex:(int)end
-java.lang.String.compareTo(Ljava/lang/String;)I = NSString compareToWithId:(id)another
-java.lang.String.compareToIgnoreCase(Ljava/lang/String;)I = \
-    NSString compareToIgnoreCase:(NSString *)another
-java.lang.String.concat(Ljava/lang/String;)Ljava/lang/String; = NSString concat:(NSString *)string
-java.lang.String.contains(Ljava/lang/CharSequence;)Z = NSString contains:(JavaLangCharSequence *)seq
-java.lang.String.contentEquals(Ljava/lang/CharSequence;)Z = \
-    NSString contentEqualsCharSequence:(JavaLangCharSequence *)seq
-java.lang.String.contentEquals(Ljava/lang/StringBuffer;)Z = \
-    NSString contentEqualsStringBuffer:(JavaLangStringBuffer *)sb
-java.lang.String.endsWith(Ljava/lang/String;)Z = NSString hasSuffix:(NSString *)aString
-java.lang.String.equals(Ljava/lang/Object;)Z = NSString isEqual:(id)anObject
-java.lang.String.equalsIgnoreCase(Ljava/lang/String;)Z = \
-    NSString equalsIgnoreCase:(NSString *)aString
-java.lang.String.getBytes()[B = NSString getBytes
-java.lang.String.getBytes(Ljava/lang/String;)[B = NSString getBytesWithCharsetName:(NSString *)name
-java.lang.String.getBytes(Ljava/nio/charset/Charset;)[B = \
-    NSString getBytesWithCharset:(JavaNioCharsetCharset *)charset
-java.lang.String.getBytes(II[BI)V = NSString getBytesWithSrcBegin:(int)srcBegin \
-                                                       withSrcEnd:(int)srcEnd \
-                                                       withDst:(IOSByteArray *)dst \
-                                                       withDstBegin:(int)dstBegin
-java.lang.String.getChars(II[CI)V = \
-    NSString getChars:(int)sourceBegin \
-            sourceEnd:(int)sourceEnd \
-          destination:(IOSCharArray *)dest \
-     destinationBegin:(int)dstBegin
-java.lang.String.hashCode()I = NSObject hash
-java.lang.String.indexOf(I)I = NSString indexOf:(int)ch
-java.lang.String.indexOf(II)I = NSString indexOf:(int)ch fromIndex:(int)index
-java.lang.String.indexOf(Ljava/lang/String;)I = NSString indexOfString:(NSString *)s
-java.lang.String.indexOf(Ljava/lang/String;I)I = \
-    NSString indexOfString:(NSString *)s fromIndex:(int)index
-java.lang.String.intern()Ljava/lang/String; = NSString intern;
-java.lang.String.isEmpty()Z = NSString isEmpty
-java.lang.String.lastIndexOf(I)I = NSString lastIndexOf:(int)ch
-java.lang.String.lastIndexOf(II)I = NSString lastIndexOf:(int)ch fromIndex:(int)index
-java.lang.String.lastIndexOf(Ljava/lang/String;)I = NSString lastIndexOfString:(NSString *)s
-java.lang.String.lastIndexOf(Ljava/lang/String;I)I = \
-    NSString lastIndexOfString:(NSString *)s fromIndex:(int)index
-java.lang.String.length()I = NSString length
-java.lang.String.matches(Ljava/lang/String;)Z = NSString matches:(NSString *)regex
-java.lang.String.offsetByCodePoints(II)I = NSString offsetByCodePoints:(int)index \
-                                                       codePointOffset:(int)offset
-java.lang.String.regionMatches(ILjava/lang/String;II)Z = \
-    NSString regionMatches:(int)thisOffset \
-                   aString:(NSString *)aString \
-               otherOffset:(int)otherOffset \
-                     count:(int)count
-=======
 java.lang.String.charAt(I)C = charAtWithInt:
 java.lang.String.codePointAt(I)I = codePointAt:
 java.lang.String.codePointBefore(I)I = codePointBefore:
@@ -212,7 +109,6 @@
 java.lang.String.contentEquals(Ljava/lang/CharSequence;)Z = contentEqualsCharSequence:
 java.lang.String.contentEquals(Ljava/lang/StringBuffer;)Z = contentEqualsStringBuffer:
 java.lang.String.endsWith(Ljava/lang/String;)Z = hasSuffix:
-java.lang.String.equals(Ljava/lang/Object;)Z = isEqual:
 java.lang.String.equalsIgnoreCase(Ljava/lang/String;)Z = equalsIgnoreCase:
 java.lang.String.getBytes()[B = getBytes
 java.lang.String.getBytes(Ljava/lang/String;)[B = getBytesWithCharsetName:
@@ -234,7 +130,6 @@
 java.lang.String.matches(Ljava/lang/String;)Z = matches:
 java.lang.String.offsetByCodePoints(II)I = offsetByCodePoints:codePointOffset:
 java.lang.String.regionMatches(ILjava/lang/String;II)Z = regionMatches:aString:otherOffset:count:
->>>>>>> 265232a8
 java.lang.String.regionMatches(ZILjava/lang/String;II)Z = \
     regionMatches:thisOffset:aString:otherOffset:count:
 java.lang.String.replace(CC)Ljava/lang/String; = replace:withChar:
