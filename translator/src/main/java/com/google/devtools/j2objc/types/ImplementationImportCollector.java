/*
 * Copyright 2011 Google Inc. All Rights Reserved.
 *
 * Licensed under the Apache License, Version 2.0 (the "License");
 * you may not use this file except in compliance with the License.
 * You may obtain a copy of the License at
 *
 * http://www.apache.org/licenses/LICENSE-2.0
 *
 * Unless required by applicable law or agreed to in writing, software
 * distributed under the License is distributed on an "AS IS" BASIS,
 * WITHOUT WARRANTIES OR CONDITIONS OF ANY KIND, either express or implied.
 * See the License for the specific language governing permissions and
 * limitations under the License.
 */

package com.google.devtools.j2objc.types;

import com.google.common.collect.Sets;
import com.google.devtools.j2objc.ast.AbstractTypeDeclaration;
import com.google.devtools.j2objc.ast.Annotation;
import com.google.devtools.j2objc.ast.AnnotationTypeDeclaration;
import com.google.devtools.j2objc.ast.AnnotationTypeMemberDeclaration;
import com.google.devtools.j2objc.ast.Assignment;
import com.google.devtools.j2objc.ast.Assignment.Operator;
import com.google.devtools.j2objc.ast.CastExpression;
import com.google.devtools.j2objc.ast.CatchClause;
import com.google.devtools.j2objc.ast.ClassInstanceCreation;
import com.google.devtools.j2objc.ast.EnumDeclaration;
import com.google.devtools.j2objc.ast.Expression;
import com.google.devtools.j2objc.ast.FieldAccess;
import com.google.devtools.j2objc.ast.FieldDeclaration;
import com.google.devtools.j2objc.ast.FunctionInvocation;
import com.google.devtools.j2objc.ast.InstanceofExpression;
import com.google.devtools.j2objc.ast.MarkerAnnotation;
import com.google.devtools.j2objc.ast.MethodDeclaration;
import com.google.devtools.j2objc.ast.MethodInvocation;
import com.google.devtools.j2objc.ast.Name;
import com.google.devtools.j2objc.ast.NormalAnnotation;
import com.google.devtools.j2objc.ast.PackageDeclaration;
import com.google.devtools.j2objc.ast.QualifiedName;
import com.google.devtools.j2objc.ast.SimpleName;
import com.google.devtools.j2objc.ast.SingleMemberAnnotation;
import com.google.devtools.j2objc.ast.SingleVariableDeclaration;
import com.google.devtools.j2objc.ast.TreeNode;
import com.google.devtools.j2objc.ast.TreeUtil;
import com.google.devtools.j2objc.ast.TreeVisitor;
import com.google.devtools.j2objc.ast.TryStatement;
import com.google.devtools.j2objc.ast.Type;
import com.google.devtools.j2objc.ast.TypeDeclaration;
import com.google.devtools.j2objc.ast.TypeLiteral;
import com.google.devtools.j2objc.ast.UnionType;
import com.google.devtools.j2objc.ast.VariableDeclarationExpression;
import com.google.devtools.j2objc.ast.VariableDeclarationStatement;
import com.google.devtools.j2objc.util.BindingUtil;
import com.google.devtools.j2objc.util.TranslationUtil;

import org.eclipse.jdt.core.dom.IAnnotationBinding;
import org.eclipse.jdt.core.dom.IBinding;
import org.eclipse.jdt.core.dom.IMemberValuePairBinding;
import org.eclipse.jdt.core.dom.IMethodBinding;
import org.eclipse.jdt.core.dom.ITypeBinding;
import org.eclipse.jdt.core.dom.IVariableBinding;
import org.eclipse.jdt.core.dom.Modifier;

import java.util.Collections;
import java.util.List;
import java.util.Set;

/**
 * Collects the set of imports needed to resolve type references in an
 * implementation (.m) file.
 *
 * @author Tom Ball
 */
public class ImplementationImportCollector extends TreeVisitor {

  private Set<Import> imports = Sets.newLinkedHashSet();

<<<<<<< HEAD
  public void collect(CompilationUnit unit) {
    mainTypeName = NameTable.getMainTypeFullName(unit);
    run(unit);
//    System.err.println("unit:" + unit);
//    System.err.println("imports:" + imports);
//    System.err.println("declared:" + declaredTypes);
    for (Import imp : declaredTypes) {
      imports.remove(imp);
=======
  public void collect(TreeNode node) {
    collect(Collections.singletonList(node));
  }

  public void collect(Iterable<? extends TreeNode> nodes) {
    for (TreeNode node : nodes) {
      TreeUtil.getCompilationUnit(node).setGenerationContext();
      run(node);
>>>>>>> 265232a8
    }
  }

  public Set<Import> getImports() {
    return imports;
  }

  private void addImports(Type type) {
    if (type instanceof UnionType) {
      for (Type t : ((UnionType) type).getTypes()) {
        addImports(t);
      }
    } else if (type != null) {
      addImports(type.getTypeBinding());
    }
  }

  private void addImports(ITypeBinding type) {
    Import.addImports(type, imports);
  }

<<<<<<< HEAD
  // Keep track of any declared types to avoid invalid imports.  The
  // exception is the main type, as it's needed to import the matching
  // header file.
  private void addDeclaredType(ITypeBinding type, boolean isEnum) {
    if (type != null) {
      if (BindingUtil.extractLibraryName(type) != null
          || NameTable.getFullName(type).equals(mainTypeName + (isEnum ? "Enum" : "")) ){
        return;
      }
      Import.addImports(type, declaredTypes);
    }
  }

=======
>>>>>>> 265232a8
  @Override
  public boolean visit(AnnotationTypeDeclaration node) {
    ITypeBinding type = node.getTypeBinding();
    addImports(type);
    addImports(Types.resolveIOSType("IOSClass"));
    return true;
  }

  @Override
  public boolean visit(AnnotationTypeMemberDeclaration node) {
    addImports(node.getType());
    return true;
  }

  @Override
  public boolean visit(Assignment node) {
    if (node.getOperator() == Operator.PLUS_ASSIGN
        && Types.isJavaStringType(node.getLeftHandSide().getTypeBinding())
        && Types.isBooleanType(node.getRightHandSide().getTypeBinding())) {
      // Implicit conversion from boolean -> String translates into a
      // Boolean.toString(...) call, so add a reference to java.lang.Boolean.
      addImports(Types.resolveJavaType("java.lang.Boolean"));
    }
    return true;
  }

  @Override
  public boolean visit(CastExpression node) {
    addImports(node.getType());
    return true;
  }

  @Override
  public boolean visit(CatchClause node) {
    addImports(node.getException().getType());
    return true;
  }

  @Override
  public boolean visit(ClassInstanceCreation node) {
    addImports(node.getType());
    IMethodBinding binding = node.getMethodBinding();
    if (binding != null) {
      ITypeBinding[] parameterTypes = binding.getParameterTypes();
      List<Expression> arguments = node.getArguments();
      for (int i = 0; i < arguments.size(); i++) {

        ITypeBinding parameterType;
        if (i < parameterTypes.length) {
          parameterType = parameterTypes[i];
        } else {
          parameterType = parameterTypes[parameterTypes.length - 1];
        }
        ITypeBinding actualType = arguments.get(i).getTypeBinding();
        if (!parameterType.equals(actualType)
            && actualType.isAssignmentCompatible(parameterType)) {
          addImports(actualType);
        } else {
          addImports(parameterType);
        }
      }
    }
    return true;
  }

  @Override
  public boolean visit(EnumDeclaration node) {
    ITypeBinding type = node.getTypeBinding();
    addImports(type);
    addImports(Types.resolveIOSType("IOSClass"));
    addImports(GeneratedTypeBinding.newTypeBinding("java.lang.IllegalArgumentException",
        Types.resolveJavaType("java.lang.RuntimeException"), false));
    return true;
  }

  @Override
  public boolean visit(FieldAccess node) {
    addImports(node.getName().getTypeBinding());
    return true;
  }

  @Override
  public boolean visit(FieldDeclaration node) {
    addImports(node.getType());
    return true;
  }

  @Override
  public void endVisit(FunctionInvocation node) {
    // The return type is needed because the expression might need a cast.
    addImports(node.getTypeBinding());
    addImports(node.getDeclaringType());
  }

  @Override
  public boolean visit(InstanceofExpression node) {
    addImports(node.getRightOperand().getTypeBinding());
    return true;
  }

  @Override
  public boolean visit(MarkerAnnotation node) {
    return visitAnnotation(node);
  }

  @Override
  public boolean visit(MethodDeclaration node) {
    addImports(node.getReturnType());
    IMethodBinding binding = node.getMethodBinding();
    for (ITypeBinding exceptionType : binding.getExceptionTypes()) {
      addImports(exceptionType);
      addImports(Types.resolveIOSType("IOSClass"));
    }
    return true;
  }

  @Override
  public boolean visit(MethodInvocation node) {
    IMethodBinding binding = node.getMethodBinding();
    addImports(binding.getReturnType());
    // Check for vararg method
    ITypeBinding[] parameterTypes = binding.getParameterTypes();
    int nParameters = parameterTypes.length;
    if (binding.isVarargs()) {
      // Only check type for varargs parameters, since the actual
      // number of arguments will vary.
      addImports(parameterTypes[nParameters - 1]);
      --nParameters;
    }
    List<Expression> arguments = node.getArguments();
    for (int i = 0; i < nParameters; i++) {
      ITypeBinding parameterType = parameterTypes[i];
      ITypeBinding actualType = arguments.get(i).getTypeBinding();
      if (!parameterType.equals(actualType)
          && actualType.isAssignmentCompatible(parameterType)) {
        addImports(actualType);
      }
    }
    // Check for static method references.
    Expression expr = node.getExpression();
    if (expr == null) {
      // check for method that's been statically imported
      ITypeBinding typeBinding = binding.getDeclaringClass();
      if (typeBinding != null) {
        addImports(typeBinding);
      }
    } else {
      addImports(expr.getTypeBinding());
    }
    while (expr != null && expr instanceof Name) {
      ITypeBinding typeBinding = expr.getTypeBinding();
      if (typeBinding != null && typeBinding.isClass()) { // if class literal
        addImports(typeBinding);
        break;
      }
      if (expr instanceof QualifiedName) {
        expr = ((QualifiedName) expr).getQualifier();
      } else {
        break;
      }
    }
    return true;
  }

  @Override
  public boolean visit(FunctionInvocation node) {
    for (Expression arg : node.getArguments()) {
      addImports(arg.getTypeBinding());
    }
    addImports(node.getDeclaredReturnType());
    return true;
  }

  @Override
  public boolean visit(NormalAnnotation node) {
    return visitAnnotation(node);
  }

  @Override
  public boolean visit(QualifiedName node) {
    IBinding type = node.getTypeBinding();
    if (type != null) {
      addImports((ITypeBinding) type);
    }
    return true;
  }

  @Override
  public boolean visit(SimpleName node) {
    IVariableBinding var = TreeUtil.getVariableBinding(node);
    if (var != null && Modifier.isStatic(var.getModifiers())) {
      ITypeBinding declaringClass = var.getDeclaringClass();
      addImports(declaringClass);
    }
    ITypeBinding type = node.getTypeBinding();
    if (BindingUtil.isRuntimeAnnotation(type)) {
      addImports(type);
      addImports(Types.resolveIOSType("IOSClass"));
    }
    return true;
  }

  @Override
  public boolean visit(SingleMemberAnnotation node) {
    return visitAnnotation(node);
  }

  @Override
  public boolean visit(SingleVariableDeclaration node) {
    addImports(node.getVariableBinding().getType());
    return true;
  }

  @Override
  public boolean visit(TryStatement node) {
    if (node.getResources().size() > 0) {
      addImports(Types.mapTypeName("java.lang.Throwable"));
    }
    return true;
  }

  @Override
  public boolean visit(TypeDeclaration node) {
    ITypeBinding type = node.getTypeBinding();
    addImports(type);
    return true;
  }

  @Override
  public boolean visit(TypeLiteral node) {
    ITypeBinding type = node.getType().getTypeBinding();
    if (type.isPrimitive()) {
      addImports(Types.resolveIOSType("IOSClass"));
    } else {
      addImports(node.getType());
    }
    return false;
  }

  @Override
  public boolean visit(VariableDeclarationExpression node) {
    Type type = node.getType();
    addImports(type);
    return true;
  }

  @Override
  public boolean visit(VariableDeclarationStatement node) {
    addImports(node.getType());
    return true;
  }

  private boolean visitAnnotation(Annotation node) {
    IAnnotationBinding binding = node.getAnnotationBinding();
    boolean needsReflection = false;
    AbstractTypeDeclaration owningType = TreeUtil.getOwningType(node);
    if (owningType != null) {
      needsReflection = TranslationUtil.needsReflection(owningType);
    } else {
      needsReflection = TranslationUtil.needsReflection(
          TreeUtil.getNearestAncestorWithType(PackageDeclaration.class, node));
    }
    if (!BindingUtil.isRuntimeAnnotation(binding) || !needsReflection) {
      return false;
    }
    for (IMemberValuePairBinding memberValuePair : binding.getAllMemberValuePairs()) {
      if (memberValuePair.isDefault()) {
        Object value = memberValuePair.getValue();
        if (value instanceof IVariableBinding) {
          addImports(((IVariableBinding) value).getType());
        } else if (value instanceof ITypeBinding) {
          addImports((ITypeBinding) value);
        }
      }
    }
    return true;
  }
}<|MERGE_RESOLUTION|>--- conflicted
+++ resolved
@@ -77,16 +77,6 @@
 
   private Set<Import> imports = Sets.newLinkedHashSet();
 
-<<<<<<< HEAD
-  public void collect(CompilationUnit unit) {
-    mainTypeName = NameTable.getMainTypeFullName(unit);
-    run(unit);
-//    System.err.println("unit:" + unit);
-//    System.err.println("imports:" + imports);
-//    System.err.println("declared:" + declaredTypes);
-    for (Import imp : declaredTypes) {
-      imports.remove(imp);
-=======
   public void collect(TreeNode node) {
     collect(Collections.singletonList(node));
   }
@@ -95,7 +85,6 @@
     for (TreeNode node : nodes) {
       TreeUtil.getCompilationUnit(node).setGenerationContext();
       run(node);
->>>>>>> 265232a8
     }
   }
 
@@ -117,22 +106,6 @@
     Import.addImports(type, imports);
   }
 
-<<<<<<< HEAD
-  // Keep track of any declared types to avoid invalid imports.  The
-  // exception is the main type, as it's needed to import the matching
-  // header file.
-  private void addDeclaredType(ITypeBinding type, boolean isEnum) {
-    if (type != null) {
-      if (BindingUtil.extractLibraryName(type) != null
-          || NameTable.getFullName(type).equals(mainTypeName + (isEnum ? "Enum" : "")) ){
-        return;
-      }
-      Import.addImports(type, declaredTypes);
-    }
-  }
-
-=======
->>>>>>> 265232a8
   @Override
   public boolean visit(AnnotationTypeDeclaration node) {
     ITypeBinding type = node.getTypeBinding();
