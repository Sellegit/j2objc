--- conflicted
+++ resolved
@@ -45,11 +45,8 @@
 import com.google.devtools.j2objc.ast.ThisExpression;
 import com.google.devtools.j2objc.ast.TreeUtil;
 import com.google.devtools.j2objc.ast.TreeVisitor;
-<<<<<<< HEAD
 import com.google.devtools.j2objc.types.AbstractTypeBinding;
-=======
 import com.google.devtools.j2objc.ast.VariableDeclarationStatement;
->>>>>>> 265232a8
 import com.google.devtools.j2objc.types.GeneratedVariableBinding;
 import com.google.devtools.j2objc.types.IOSMethodBinding;
 import com.google.devtools.j2objc.types.Types;
@@ -375,13 +372,18 @@
     function.setBody(body);
     List<Statement> stmts = body.getStatements();
 
-    GeneratedVariableBinding selfVar = new GeneratedVariableBinding(
-        NameTable.SELF_NAME, 0, declaringClass, false, false, declaringClass, null);
-    IOSMethodBinding allocBinding = IOSMethodBinding.newMethod(
-        NameTable.ALLOC_METHOD, Modifier.PUBLIC, Types.resolveIOSType("id"),
-        Types.resolveIOSType("NSObject"));
-    stmts.add(new VariableDeclarationStatement(
-        selfVar, new MethodInvocation(allocBinding, new SimpleName(declaringClass))));
+    // if the declaring class is mapped to a native class, no initialization can be performed
+    // nop
+    if (BindingUtil.extractMappingName(method.getDeclaringClass()) == null) {
+      // Add class initialization invocation, since this may be the first use of this class.
+      GeneratedVariableBinding selfVar = new GeneratedVariableBinding(
+          NameTable.SELF_NAME, 0, declaringClass, false, false, declaringClass, null);
+      IOSMethodBinding allocBinding = IOSMethodBinding.newMethod(
+          NameTable.ALLOC_METHOD, Modifier.PUBLIC, Types.resolveIOSType("id"),
+          Types.resolveIOSType("NSObject"));
+      stmts.add(new VariableDeclarationStatement(
+          selfVar, new MethodInvocation(allocBinding, new SimpleName(declaringClass))));
+    }
 
     FunctionInvocation invocation = new FunctionInvocation(
         NameTable.getFullFunctionName(binding), voidType, voidType, declaringClass);
@@ -392,21 +394,7 @@
     }
     stmts.add(new ExpressionStatement(invocation));
 
-<<<<<<< HEAD
-    if (BindingUtil.extractMappingName(m.getDeclaringClass()) != null) {
-      // if the declaring class is mapped to a native class, no initialization can be performed
-      // nop
-    } else {
-      // Add class initialization invocation, since this may be the first use of this class.
-      String initName = String.format("%s_init", NameTable.getFullName(declaringClass));
-      ITypeBinding voidType = Types.resolveJavaType("void");
-      FunctionInvocation initCall =
-          new FunctionInvocation(initName, voidType, voidType, declaringClass);
-      function.getBody().getStatements().add(0, new ExpressionStatement(initCall));
-    }
-=======
     stmts.add(new ReturnStatement(new SimpleName(selfVar)));
->>>>>>> 265232a8
     return function;
   }
 
