/*
 * Copyright 2011 Google Inc. All Rights Reserved.
 *
 * Licensed under the Apache License, Version 2.0 (the "License");
 * you may not use this file except in compliance with the License.
 * You may obtain a copy of the License at
 *
 * http://www.apache.org/licenses/LICENSE-2.0
 *
 * Unless required by applicable law or agreed to in writing, software
 * distributed under the License is distributed on an "AS IS" BASIS,
 * WITHOUT WARRANTIES OR CONDITIONS OF ANY KIND, either express or implied.
 * See the License for the specific language governing permissions and
 * limitations under the License.
 */

package com.google.devtools.j2objc.gen;

import com.google.common.collect.Sets;
import com.google.devtools.j2objc.J2ObjC;
import com.google.devtools.j2objc.Options;
import com.google.devtools.j2objc.ast.AbstractTypeDeclaration;
import com.google.devtools.j2objc.ast.CompilationUnit;
import com.google.devtools.j2objc.ast.PackageDeclaration;
import com.google.devtools.j2objc.ast.TreeUtil;
import com.google.devtools.j2objc.types.HeaderImportCollector;
import com.google.devtools.j2objc.types.Import;

import java.util.Set;

/**
 * Generates Objective-C header files from compilation units.
 *
 * @author Tom Ball
 */
public class ObjectiveCHeaderGenerator extends ObjectiveCSourceFileGenerator {

  /**
   * Generate an Objective-C header file for each type declared in the given {@link GenerationUnit}.
   */
  public static void generate(GenerationUnit unit) {
    new ObjectiveCHeaderGenerator(unit).generate();
  }

  protected ObjectiveCHeaderGenerator(GenerationUnit unit) {
    super(unit, false);
  }

  @Override
  protected String getSuffix() {
    return ".h";
  }

  public void generate() {
<<<<<<< HEAD
    CompilationUnit unit = getUnit();
    println(J2ObjC.getFileHeader(unit.getSourceFileFullPath()));

    generateFileHeader();

    if (unit.getPackage().getJavadoc() != null && Options.docCommentsEnabled()) {
      newline();
      printDocComment(unit.getPackage().getJavadoc());
    }

    for (AbstractTypeDeclaration type : unit.getTypes()) {
      generate(type);
    }

    generateFileFooter();
    save(unit);
  }

  private String getSuperTypeName(TypeDeclaration node) {
    Type superType = node.getSuperclassType();
    if (superType == null) {
      return "NSObject";
    }
    return NameTable.getFullName(superType.getTypeBinding());
  }

  @Override
  public void generate(TypeDeclaration node) {
    ITypeBinding binding = node.getTypeBinding();
    if (BindingUtil.extractMappingName(binding) != null) {
      // this is a stub type that proxies some native type. don't generate anything
      //   other than static functions
      printFunctions(node.getBodyDeclarations());
      return;
    } else if (BindingUtil.isAdapter(binding)) {
      return;
    }

    String typeName = NameTable.getFullName(binding);
    String superName = getSuperTypeName(node);
    boolean isInterface = node.isInterface();

    printConstantDefines(node);

    newline();
    printDocComment(node.getJavadoc());
    if (needsDeprecatedAttribute(node.getAnnotations())) {
      println(DEPRECATED_ATTRIBUTE);
    }

    if (isInterface) {
      printf("@protocol %s", typeName);
    } else {
      printf("@interface %s : %s", typeName, superName);
    }
    List<Type> interfaces = node.getSuperInterfaceTypes();
    if (!interfaces.isEmpty()) {
      print(" < ");
      for (Iterator<Type> iterator = interfaces.iterator(); iterator.hasNext();) {
        print(NameTable.getFullName(iterator.next().getTypeBinding()));
        if (iterator.hasNext()) {
          print(", ");
        }
=======
    println(J2ObjC.getFileHeader(getGenerationUnit().getSourceName()));

    Set<PackageDeclaration> packagesToDoc = Sets.newLinkedHashSet();

    // First, gather everything we need to generate.
    // We do this first because we'll be reordering it later.
    for (CompilationUnit unit : getGenerationUnit().getCompilationUnits()) {
      unit.setGenerationContext();

      // It would be nice if we could put the PackageDeclarations and AbstractTypeDeclarations
      // in the same list of 'things to generate'.
      // TODO(mthvedt): Puzzle--figure out a way to do that in Java's type system
      // that is worth the effort.
      PackageDeclaration pkg = unit.getPackage();
      if (pkg.getJavadoc() != null && Options.docCommentsEnabled()) {
        packagesToDoc.add(pkg);
>>>>>>> 265232a8
      }
    }

    generateFileHeader();

    for (AbstractTypeDeclaration decl : getOrderedTypes()) {
      CompilationUnit unit = TreeUtil.getCompilationUnit(decl);
      unit.setGenerationContext();

      // Print package docs before the first type in the package. (See above comments and TODO.)
      if (Options.docCommentsEnabled() && packagesToDoc.contains(unit.getPackage())) {
        newline();
        JavadocGenerator.printDocComment(getBuilder(), unit.getPackage().getJavadoc());
        packagesToDoc.remove(unit.getPackage());
      }

      generateType(decl);
    }

    for (PackageDeclaration pkg : packagesToDoc) {
      newline();
<<<<<<< HEAD
      printf("typedef NS_ENUM(NSUInteger, %s) {\n", bareTypeName);

      // Print C enum typedef.
      indent();
      int ordinal = 0;
      for (EnumConstantDeclaration constant : constants) {
        printIndent();
        printf("%s_%s = %d,\n", bareTypeName, constant.getName().getIdentifier(), ordinal++);
      }
      unindent();
      print("};\n");
    }

    newline();
    if (needsDeprecatedAttribute(node.getAnnotations())) {
      println(DEPRECATED_ATTRIBUTE);
    }

    // Print enum type.
    printf("@interface %s : JavaLangEnum < NSCopying", typeName);
    ITypeBinding enumType = node.getTypeBinding();
    for (ITypeBinding intrface : enumType.getInterfaces()) {
      if (!intrface.getName().equals(("Cloneable"))) { // Cloneable handled below.
        printf(", %s", NameTable.getFullName(intrface));
      }
    }
    println(" > {");
    printInstanceVariables(node, false);
    println("}");
    printDeclarations(node.getBodyDeclarations());
    println("\n@end");
    printStaticInitFunction(node);
    printFunctions(node.getBodyDeclarations());
    printf("\nFOUNDATION_EXPORT %s *%s_values_[];\n", typeName, typeName);
    for (EnumConstantDeclaration constant : constants) {
      String varName = NameTable.getStaticVarName(constant.getVariableBinding());
      String valueName = constant.getName().getIdentifier();
      printf("\n#define %s_%s %s_values_[%s_%s]\n",
             typeName, varName, typeName, bareTypeName, valueName);
      printf("J2OBJC_ENUM_CONSTANT_GETTER(%s, %s)\n", typeName, varName);
    }
    printStaticFields(node);
    printFieldSetters(node, false);
  }

  private void printStaticInitFunction(AbstractTypeDeclaration node) {
    ITypeBinding binding = node.getTypeBinding();
    String typeName = NameTable.getFullName(binding);
    if (hasInitializeMethod(node)) {
      printf("\nFOUNDATION_EXPORT BOOL %s_initialized;\n", typeName);
      printf("J2OBJC_STATIC_INIT(%s)\n", typeName);
    } else {
      printf("\n__attribute__((always_inline)) inline void %s_init() {}\n", typeName);
    }
  }

  private void printStaticFields(AbstractTypeDeclaration node) {
    for (IVariableBinding var : getStaticFieldsNeedingAccessors(node)) {
      printStaticField(var);
    }
  }

  protected void printStaticField(IVariableBinding var) {
    if (BindingUtil.extractMappingName(var.getDeclaringClass()) != null) {
      // mapped class doesn't have usual java static field
      return;
    }

    String objcType = NameTable.getObjCType(var.getType());
    String typeWithSpace = objcType + (objcType.endsWith("*") ? "" : " ");
    String name = NameTable.getStaticVarName(var);
    String className = NameTable.getFullName(var.getDeclaringClass());
    boolean isFinal = Modifier.isFinal(var.getModifiers());
    boolean isPrimitive = var.getType().isPrimitive();
    newline();
    if (BindingUtil.isPrimitiveConstant(var)) {
      name = var.getName();
    } else {
      printf("FOUNDATION_EXPORT %s%s_%s;\n", typeWithSpace, className, name);
=======
      JavadocGenerator.printDocComment(getBuilder(), pkg.getJavadoc());
>>>>>>> 265232a8
    }

    generateFileFooter();
    save(getOutputPath());
  }

  protected void generateType(AbstractTypeDeclaration node) {
    TypeDeclarationGenerator.generate(getBuilder(), node);
  }

  protected void generateFileHeader() {
    printf("#ifndef _%s_H_\n", getGenerationUnit().getName());
    printf("#define _%s_H_\n", getGenerationUnit().getName());
    pushIgnoreDeprecatedDeclarationsPragma();
<<<<<<< HEAD
    newline();

    HeaderImportCollector collector = new HeaderImportCollector();
    collector.collect(getUnit());

    printForwardDeclarations(collector.getForwardDeclarations());

    println("#import \"JreEmulation.h\"");

    // Print collected includes.
    Set<Import> superTypes = collector.getSuperTypes();
    Set<String> includeStmts = Sets.newTreeSet();
    for (Import imp : superTypes) {
      includeStmts.add(imp.getIncludeStatement());
    }
    for (String stmt : includeStmts) {
      println(stmt);
    }
  }

  protected String createForwardDeclaration(String typeName, boolean isInterface) {
    return String.format("@%s %s;", isInterface ? "protocol" : "class", typeName);
  }
=======
>>>>>>> 265232a8

    HeaderImportCollector collector =
        new HeaderImportCollector(HeaderImportCollector.Filter.PUBLIC_ONLY);
    // Order matters for finding forward declarations.
    collector.collect(getOrderedTypes());

    Set<String> includeFiles = Sets.newTreeSet();
    includeFiles.add("J2ObjC_header.h");
    for (Import imp : collector.getSuperTypes()) {
      if (!isLocalType(imp.getType())) {
        includeFiles.add(imp.getImportFileName());
      }
    }

    // Print collected includes.
    newline();
    for (String header : includeFiles) {
      printf("#include \"%s\"\n", header);
    }

    // Filter out any declarations that are resolved by an include.
    Set<Import> forwardDeclarations = Sets.newHashSet();
    for (Import imp : collector.getForwardDeclarations()) {
      if (!includeFiles.contains(imp.getImportFileName())) {
        forwardDeclarations.add(imp);
      }
    }
    printForwardDeclarations(forwardDeclarations);
  }

  protected void generateFileFooter() {
    newline();
    popIgnoreDeprecatedDeclarationsPragma();
    printf("#endif // _%s_H_\n", getGenerationUnit().getName());
  }
}<|MERGE_RESOLUTION|>--- conflicted
+++ resolved
@@ -52,71 +52,6 @@
   }
 
   public void generate() {
-<<<<<<< HEAD
-    CompilationUnit unit = getUnit();
-    println(J2ObjC.getFileHeader(unit.getSourceFileFullPath()));
-
-    generateFileHeader();
-
-    if (unit.getPackage().getJavadoc() != null && Options.docCommentsEnabled()) {
-      newline();
-      printDocComment(unit.getPackage().getJavadoc());
-    }
-
-    for (AbstractTypeDeclaration type : unit.getTypes()) {
-      generate(type);
-    }
-
-    generateFileFooter();
-    save(unit);
-  }
-
-  private String getSuperTypeName(TypeDeclaration node) {
-    Type superType = node.getSuperclassType();
-    if (superType == null) {
-      return "NSObject";
-    }
-    return NameTable.getFullName(superType.getTypeBinding());
-  }
-
-  @Override
-  public void generate(TypeDeclaration node) {
-    ITypeBinding binding = node.getTypeBinding();
-    if (BindingUtil.extractMappingName(binding) != null) {
-      // this is a stub type that proxies some native type. don't generate anything
-      //   other than static functions
-      printFunctions(node.getBodyDeclarations());
-      return;
-    } else if (BindingUtil.isAdapter(binding)) {
-      return;
-    }
-
-    String typeName = NameTable.getFullName(binding);
-    String superName = getSuperTypeName(node);
-    boolean isInterface = node.isInterface();
-
-    printConstantDefines(node);
-
-    newline();
-    printDocComment(node.getJavadoc());
-    if (needsDeprecatedAttribute(node.getAnnotations())) {
-      println(DEPRECATED_ATTRIBUTE);
-    }
-
-    if (isInterface) {
-      printf("@protocol %s", typeName);
-    } else {
-      printf("@interface %s : %s", typeName, superName);
-    }
-    List<Type> interfaces = node.getSuperInterfaceTypes();
-    if (!interfaces.isEmpty()) {
-      print(" < ");
-      for (Iterator<Type> iterator = interfaces.iterator(); iterator.hasNext();) {
-        print(NameTable.getFullName(iterator.next().getTypeBinding()));
-        if (iterator.hasNext()) {
-          print(", ");
-        }
-=======
     println(J2ObjC.getFileHeader(getGenerationUnit().getSourceName()));
 
     Set<PackageDeclaration> packagesToDoc = Sets.newLinkedHashSet();
@@ -133,7 +68,6 @@
       PackageDeclaration pkg = unit.getPackage();
       if (pkg.getJavadoc() != null && Options.docCommentsEnabled()) {
         packagesToDoc.add(pkg);
->>>>>>> 265232a8
       }
     }
 
@@ -155,89 +89,7 @@
 
     for (PackageDeclaration pkg : packagesToDoc) {
       newline();
-<<<<<<< HEAD
-      printf("typedef NS_ENUM(NSUInteger, %s) {\n", bareTypeName);
-
-      // Print C enum typedef.
-      indent();
-      int ordinal = 0;
-      for (EnumConstantDeclaration constant : constants) {
-        printIndent();
-        printf("%s_%s = %d,\n", bareTypeName, constant.getName().getIdentifier(), ordinal++);
-      }
-      unindent();
-      print("};\n");
-    }
-
-    newline();
-    if (needsDeprecatedAttribute(node.getAnnotations())) {
-      println(DEPRECATED_ATTRIBUTE);
-    }
-
-    // Print enum type.
-    printf("@interface %s : JavaLangEnum < NSCopying", typeName);
-    ITypeBinding enumType = node.getTypeBinding();
-    for (ITypeBinding intrface : enumType.getInterfaces()) {
-      if (!intrface.getName().equals(("Cloneable"))) { // Cloneable handled below.
-        printf(", %s", NameTable.getFullName(intrface));
-      }
-    }
-    println(" > {");
-    printInstanceVariables(node, false);
-    println("}");
-    printDeclarations(node.getBodyDeclarations());
-    println("\n@end");
-    printStaticInitFunction(node);
-    printFunctions(node.getBodyDeclarations());
-    printf("\nFOUNDATION_EXPORT %s *%s_values_[];\n", typeName, typeName);
-    for (EnumConstantDeclaration constant : constants) {
-      String varName = NameTable.getStaticVarName(constant.getVariableBinding());
-      String valueName = constant.getName().getIdentifier();
-      printf("\n#define %s_%s %s_values_[%s_%s]\n",
-             typeName, varName, typeName, bareTypeName, valueName);
-      printf("J2OBJC_ENUM_CONSTANT_GETTER(%s, %s)\n", typeName, varName);
-    }
-    printStaticFields(node);
-    printFieldSetters(node, false);
-  }
-
-  private void printStaticInitFunction(AbstractTypeDeclaration node) {
-    ITypeBinding binding = node.getTypeBinding();
-    String typeName = NameTable.getFullName(binding);
-    if (hasInitializeMethod(node)) {
-      printf("\nFOUNDATION_EXPORT BOOL %s_initialized;\n", typeName);
-      printf("J2OBJC_STATIC_INIT(%s)\n", typeName);
-    } else {
-      printf("\n__attribute__((always_inline)) inline void %s_init() {}\n", typeName);
-    }
-  }
-
-  private void printStaticFields(AbstractTypeDeclaration node) {
-    for (IVariableBinding var : getStaticFieldsNeedingAccessors(node)) {
-      printStaticField(var);
-    }
-  }
-
-  protected void printStaticField(IVariableBinding var) {
-    if (BindingUtil.extractMappingName(var.getDeclaringClass()) != null) {
-      // mapped class doesn't have usual java static field
-      return;
-    }
-
-    String objcType = NameTable.getObjCType(var.getType());
-    String typeWithSpace = objcType + (objcType.endsWith("*") ? "" : " ");
-    String name = NameTable.getStaticVarName(var);
-    String className = NameTable.getFullName(var.getDeclaringClass());
-    boolean isFinal = Modifier.isFinal(var.getModifiers());
-    boolean isPrimitive = var.getType().isPrimitive();
-    newline();
-    if (BindingUtil.isPrimitiveConstant(var)) {
-      name = var.getName();
-    } else {
-      printf("FOUNDATION_EXPORT %s%s_%s;\n", typeWithSpace, className, name);
-=======
       JavadocGenerator.printDocComment(getBuilder(), pkg.getJavadoc());
->>>>>>> 265232a8
     }
 
     generateFileFooter();
@@ -252,32 +104,6 @@
     printf("#ifndef _%s_H_\n", getGenerationUnit().getName());
     printf("#define _%s_H_\n", getGenerationUnit().getName());
     pushIgnoreDeprecatedDeclarationsPragma();
-<<<<<<< HEAD
-    newline();
-
-    HeaderImportCollector collector = new HeaderImportCollector();
-    collector.collect(getUnit());
-
-    printForwardDeclarations(collector.getForwardDeclarations());
-
-    println("#import \"JreEmulation.h\"");
-
-    // Print collected includes.
-    Set<Import> superTypes = collector.getSuperTypes();
-    Set<String> includeStmts = Sets.newTreeSet();
-    for (Import imp : superTypes) {
-      includeStmts.add(imp.getIncludeStatement());
-    }
-    for (String stmt : includeStmts) {
-      println(stmt);
-    }
-  }
-
-  protected String createForwardDeclaration(String typeName, boolean isInterface) {
-    return String.format("@%s %s;", isInterface ? "protocol" : "class", typeName);
-  }
-=======
->>>>>>> 265232a8
 
     HeaderImportCollector collector =
         new HeaderImportCollector(HeaderImportCollector.Filter.PUBLIC_ONLY);
@@ -288,14 +114,14 @@
     includeFiles.add("J2ObjC_header.h");
     for (Import imp : collector.getSuperTypes()) {
       if (!isLocalType(imp.getType())) {
-        includeFiles.add(imp.getImportFileName());
+        includeFiles.add(imp.getIncludeStatement());
       }
     }
 
     // Print collected includes.
     newline();
-    for (String header : includeFiles) {
-      printf("#include \"%s\"\n", header);
+    for (String stmt : includeFiles) {
+      printf("%s\n", stmt);
     }
 
     // Filter out any declarations that are resolved by an include.
