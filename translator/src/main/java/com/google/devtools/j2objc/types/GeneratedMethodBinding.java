/*
 * Copyright 2011 Google Inc. All Rights Reserved.
 *
 * Licensed under the Apache License, Version 2.0 (the "License");
 * you may not use this file except in compliance with the License.
 * You may obtain a copy of the License at
 *
 * http://www.apache.org/licenses/LICENSE-2.0
 *
 * Unless required by applicable law or agreed to in writing, software
 * distributed under the License is distributed on an "AS IS" BASIS,
 * WITHOUT WARRANTIES OR CONDITIONS OF ANY KIND, either express or implied.
 * See the License for the specific language governing permissions and
 * limitations under the License.
 */

package com.google.devtools.j2objc.types;

import com.google.common.base.Preconditions;
import com.google.common.collect.Lists;
import com.google.devtools.j2objc.util.BindingUtil;
import com.google.devtools.j2objc.util.NameTable;

import org.eclipse.jdt.core.dom.IAnnotationBinding;
import org.eclipse.jdt.core.dom.IBinding;
import org.eclipse.jdt.core.dom.IMethodBinding;
import org.eclipse.jdt.core.dom.ITypeBinding;
import org.eclipse.jdt.internal.compiler.ast.ASTNode;

import java.util.Arrays;
import java.util.List;

/**
 * Binding class for methods created during translation.
 *
 * @author Tom Ball
 */
public class GeneratedMethodBinding extends AbstractBinding implements IMethodBinding {
  private final IMethodBinding delegate;
  private final String name;
  private int modifiers;
  private final List<ITypeBinding> parameters = Lists.newArrayList();
  private List<IAnnotationBinding[]> parameterAnnotations = Lists.newArrayList();
  private final ITypeBinding returnType;
  private final IMethodBinding methodDeclaration;
  private ITypeBinding declaringClass;
  private final boolean varargs;
  private final boolean isConstructor;

  public GeneratedMethodBinding(
      IMethodBinding delegate, String name, int modifiers, ITypeBinding returnType,
      IMethodBinding methodDeclaration, ITypeBinding declaringClass, boolean isConstructor,
      boolean varargs) {
    this.delegate = delegate;
    this.name = Preconditions.checkNotNull(name);
    this.modifiers = modifiers;
    this.returnType = returnType;
    this.methodDeclaration = methodDeclaration;
    this.declaringClass = declaringClass;
    this.isConstructor = isConstructor;
    this.varargs = varargs;
  }

  /**
   * Clone a method binding, so parameters can be added to it.
   */
  public GeneratedMethodBinding(IMethodBinding m) {
    this(null, m.getName(), m.getModifiers(), m.getReturnType(), null, m.getDeclaringClass(),
<<<<<<< HEAD
         m.isConstructor(), m.isVarargs(), m.isSynthetic());
=======
        m.isConstructor(), m.isVarargs());
>>>>>>> 265232a8
    addParameters(m);
    addAnnotations(m);
  }

  public static GeneratedMethodBinding newMethod(
      String name, int modifiers, ITypeBinding returnType, ITypeBinding declaringClass) {
    return new GeneratedMethodBinding(
        null, name, modifiers, returnType, null, declaringClass, false, false);
  }

  public static GeneratedMethodBinding newConstructor(ITypeBinding clazz, int modifiers) {
    return new GeneratedMethodBinding(
        null, NameTable.INIT_NAME, modifiers, Types.mapTypeName("void"), null, clazz, true, false);
  }

  @Override
  public int getKind() {
    return IBinding.METHOD;
  }

  @Override
  public int getModifiers() {
    return modifiers;
  }

  @Override
  public boolean isSynthetic() {
    return BindingUtil.isSynthetic(this);
  }

  @Override
  public String getKey() {
    throw new AssertionError("not implemented");
  }

  @Override
  public boolean isEqualTo(IBinding binding) {
    return equals(binding);
  }

  @Override
  public boolean isConstructor() {
    return isConstructor;
  }

  @Override
  public boolean isDefaultConstructor() {
    return isConstructor && parameters.isEmpty();
  }

  @Override
  public String getName() {
    return name;
  }

  public String getJavaName() {
    return delegate != null ? delegate.getName() : name;
  }

  @Override
  public ITypeBinding getDeclaringClass() {
    return declaringClass;
  }

  public void setDeclaringClass(ITypeBinding newClass) {
    declaringClass = newClass;
  }

  @Override
  public Object getDefaultValue() {
    return null;
  }

  @Override
  public IAnnotationBinding[] getParameterAnnotations(int paramIndex) {
    if (delegate == null) {
      return parameterAnnotations.get(paramIndex);
    } else {
      return delegate.getParameterAnnotations(paramIndex);
    }
  }

  @Override
  public ITypeBinding[] getParameterTypes() {
    return parameters.toArray(new ITypeBinding[parameters.size()]);
  }

  public void addParameter(ITypeBinding param) {
    parameters.add(param);
    parameterAnnotations.add(new IAnnotationBinding[0]);
  }

  public void addParameter(int index, ITypeBinding param) {
    parameters.add(index, param);
    parameterAnnotations.add(new IAnnotationBinding[0]);
  }

  public void addParameters(IMethodBinding method) {
    parameters.addAll(Arrays.asList(method.getParameterTypes()));
    for (int i = 0; i < method.getParameterTypes().length; i++) {
     parameterAnnotations.add(method.getParameterAnnotations(i));
    }
  }

  public void setParameter(int index, ITypeBinding param) {
    parameters.set(index, param);
  }

  @Override
  public ITypeBinding getReturnType() {
    return returnType;
  }

  @Override
  public ITypeBinding[] getExceptionTypes() {
    // Obj-C doesn't have declared exceptions
    return new ITypeBinding[0];
  }

  @Override
  public ITypeBinding[] getTypeParameters() {
    if (delegate == null) {
    return new ITypeBinding[0];
    } else {
      return delegate.getTypeParameters();
    }
  }

  @Override
  public boolean isAnnotationMember() {
    return false;
  }

  @Override
  public boolean isGenericMethod() {
    return false;
  }

  @Override
  public boolean isParameterizedMethod() {
    return false;
  }

  @Override
  public ITypeBinding[] getTypeArguments() {
    return new ITypeBinding[0];
  }

  @Override
  public IMethodBinding getMethodDeclaration() {
    return methodDeclaration != null ? methodDeclaration : this;
  }

  @Override
  public boolean isRawMethod() {
    return false;
  }

  @Override
  public boolean isSubsignature(IMethodBinding otherMethod) {
    return delegate != null && delegate.isSubsignature(otherMethod);
  }

  @Override
  public boolean isVarargs() {
    return varargs;
  }

  @Override
  public boolean overrides(IMethodBinding method) {
    return delegate != null && (delegate.equals(method) || delegate.overrides(method));
  }

  public void setModifiers(int modifiers) {
    this.modifiers = modifiers;
  }

  @Override
  public int hashCode() {
    final int prime = 31;
    int result = 1;
    result = prime * result + ((declaringClass == null) ? 0 : declaringClass.hashCode());
    result = prime * result + modifiers;
    result = prime * result + ((name == null) ? 0 : name.hashCode());
    result = prime * result + ((parameters == null) ? 0 : parameters.hashCode());
    result = prime * result + ((returnType == null) ? 0 : returnType.hashCode());
    result = prime * result + (varargs ? 1231 : 1237);
    return result;
  }

  @Override
  public boolean equals(Object obj) {
    if (this == obj) {
      return true;
    }
    if (obj == null) {
      return false;
    }
    if (!(obj instanceof GeneratedMethodBinding)) {
      return false;
    }
    GeneratedMethodBinding other = (GeneratedMethodBinding) obj;
    return name.equals(other.name)
        && modifiers == other.modifiers
        && varargs == other.varargs
        // The returnType is null for constructors, so test equality first.
        && (returnType == null ? other.returnType == null : returnType.equals(other.returnType))
        && declaringClass.equals(other.declaringClass)
        && parameters.equals(other.parameters);
  }

  @Override
  public String toString() {
    StringBuffer sb = new StringBuffer();
    ASTNode.printModifiers(modifiers, sb);
    sb.append(returnType != null ? returnType.getName() : "<no type>");
    sb.append(' ');
    sb.append((name != null) ? name : "<no name>");
    sb.append('(');
    ITypeBinding[] params = getParameterTypes();
    for (int i = 0; i < params.length; i++) {
      sb.append(params[i].getName());
      if ((i + 1) < params.length) {
        sb.append(", ");
      }
    }
    sb.append(')');
    return sb.toString();
  }
}<|MERGE_RESOLUTION|>--- conflicted
+++ resolved
@@ -66,11 +66,7 @@
    */
   public GeneratedMethodBinding(IMethodBinding m) {
     this(null, m.getName(), m.getModifiers(), m.getReturnType(), null, m.getDeclaringClass(),
-<<<<<<< HEAD
          m.isConstructor(), m.isVarargs(), m.isSynthetic());
-=======
-        m.isConstructor(), m.isVarargs());
->>>>>>> 265232a8
     addParameters(m);
     addAnnotations(m);
   }
