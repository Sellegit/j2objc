/*
 * Copyright 2012 Google Inc. All Rights Reserved.
 *
 * Licensed under the Apache License, Version 2.0 (the "License");
 * you may not use this file except in compliance with the License.
 * You may obtain a copy of the License at
 *
 * http://www.apache.org/licenses/LICENSE-2.0
 *
 * Unless required by applicable law or agreed to in writing, software
 * distributed under the License is distributed on an "AS IS" BASIS,
 * WITHOUT WARRANTIES OR CONDITIONS OF ANY KIND, either express or implied.
 * See the License for the specific language governing permissions and
 * limitations under the License.
 */

package com.google.devtools.j2objc;

import com.google.common.annotations.VisibleForTesting;
import com.google.common.base.Preconditions;
import com.google.common.base.Splitter;
import com.google.common.collect.Lists;
import com.google.common.collect.Maps;
import com.google.common.io.Resources;
import com.google.devtools.j2objc.util.ErrorUtil;
import com.google.devtools.j2objc.util.FileUtil;

import org.eclipse.jdt.core.dom.IMethodBinding;

import java.io.File;
import java.io.FileInputStream;
import java.io.IOException;
import java.io.InputStream;
import java.net.URL;
import java.nio.charset.Charset;
import java.nio.charset.UnsupportedCharsetException;
import java.util.ArrayList;
import java.util.Collections;
import java.util.Enumeration;
import java.util.List;
import java.util.Map;
import java.util.Properties;
import java.util.logging.Level;
import java.util.logging.Logger;

import javax.annotation.Nullable;

/**
 * The set of tool properties, initialized by the command-line arguments.
 * This class was extracted from the main class, to make it easier for
 * other classes to access options.
 *
 * @author Tom Ball
 */
public class Options {

  private static List<String> sourcePathEntries = Lists.newArrayList(".");
  private static List<String> classPathEntries = Lists.newArrayList(".");
  private static List<String> pluginPathEntries = Lists.newArrayList();
  private static String pluginOptionString = "";
  private static List<Plugin> plugins = new ArrayList<Plugin>();
  private static File outputDirectory = new File(".");
  private static OutputStyleOption outputStyle = OutputStyleOption.PACKAGE;
  private static String implementationSuffix = ".m";
  private static MemoryManagementOption memoryManagementOption = null;
  private static boolean emitLineDirectives = false;
  private static boolean warningsAsErrors = false;
  private static boolean deprecatedDeclarations = false;
  // Keys are class names, values are header paths (with a .h).
  private static Map<String, String> headerMappings = Maps.newLinkedHashMap();
  private static File outputHeaderMappingFile = null;
  private static Map<String, String> classMappings = Maps.newLinkedHashMap();
  private static Map<String, String> methodMappings = Maps.newLinkedHashMap();
<<<<<<< HEAD
  public static Map<IMethodBinding, String> methodBindingMappings = Maps.newLinkedHashMap();
  private static boolean memoryDebug = false;
=======
>>>>>>> 265232a8
  private static boolean stripGwtIncompatible = false;
  private static boolean segmentedHeaders = false;
  private static String fileEncoding = System.getProperty("file.encoding", "UTF-8");
  private static boolean jsniWarnings = true;
  private static boolean buildClosure = false;
  private static boolean stripReflection = false;
  private static boolean extractUnsequencedModifications = true;
  private static boolean docCommentsEnabled = false;
  private static boolean finalMethodsAsFunctions = true;
  private static boolean removeClassMethods = false;
  private static boolean hidePrivateMembers = true;
  private static int batchTranslateMaximum = 0;

  private static File proGuardUsageFile = null;

  static final String DEFAULT_HEADER_MAPPING_FILE = "mappings.j2objc";
  // Null if not set (means we use the default). Can be empty also (means we use no mapping files).
  private static List<String> headerMappingFiles = null;

  private static final String JRE_MAPPINGS_FILE = "JRE.mappings";

  private static String fileHeader;
  private static final String FILE_HEADER_KEY = "file-header";
  private static String usageMessage;
  private static String helpMessage;
  private static final String USAGE_MSG_KEY = "usage-message";
  private static final String HELP_MSG_KEY = "help-message";
  private static String temporaryDirectory;
  private static final String XBOOTCLASSPATH = "-Xbootclasspath:";
  private static String bootclasspath = System.getProperty("sun.boot.class.path");
  private static Map<String, String> packagePrefixes = Maps.newHashMap();
  private static final String BATCH_PROCESSING_MAX_FLAG = "--batch-translate-max=";

  static {
    // Load string resources.
    URL propertiesUrl = Resources.getResource(J2ObjC.class, "J2ObjC.properties");
    Properties properties = new Properties();
    try {
      properties.load(propertiesUrl.openStream());
    } catch (IOException e) {
      System.err.println("unable to access tool properties: " + e);
      System.exit(1);
    }
    fileHeader = properties.getProperty(FILE_HEADER_KEY);
    Preconditions.checkNotNull(fileHeader);
    usageMessage = properties.getProperty(USAGE_MSG_KEY);
    Preconditions.checkNotNull(usageMessage);
    helpMessage = properties.getProperty(HELP_MSG_KEY);
    Preconditions.checkNotNull(helpMessage);
  }

  /**
   * Types of memory management to be used by translated code.
   */
  public static enum MemoryManagementOption { REFERENCE_COUNTING, ARC }
  private static final MemoryManagementOption DEFAULT_MEMORY_MANAGEMENT_OPTION =
      MemoryManagementOption.REFERENCE_COUNTING;

  /**
   * Types of output file generation. Output files are generated in
   * the specified output directory in an optional sub-directory.
   */
  public static enum OutputStyleOption {
    /** Use the class's package, like javac.*/
    PACKAGE,

    /** Use the relative directory of the input file. */
    SOURCE,

    /** Use the relative directory of the input file, even (especially) if it is a jar. */
    SOURCE_COMBINED,

    /** Don't use a relative directory. */
    NONE
  }
  public static final OutputStyleOption DEFAULT_OUTPUT_STYLE_OPTION =
      OutputStyleOption.PACKAGE;

  /**
   * Set all log handlers in this package with a common level.
   */
  private static void setLogLevel(Level level) {
    Logger.getLogger("com.google.devtools.j2objc").setLevel(level);
  }

  public static boolean isVerbose() {
    return Logger.getLogger("com.google.devtools.j2objc").getLevel() == Level.FINEST;
  }

  /**
   * Load the options from a command-line, returning the arguments that were
   * not option-related (usually files).  If help is requested or an error is
   * detected, the appropriate status method is invoked and the app terminates.
   * @throws IOException
   */
  public static String[] load(String[] args) throws IOException {
    setLogLevel(Level.INFO);

    addJreMappings();

    // Create a temporary directory as the sourcepath's first entry, so that
    // modified sources will take precedence over regular files.
    sourcePathEntries = Lists.newArrayList();

    int nArg = 0;
    String[] noFiles = new String[0];
    while (nArg < args.length) {
      String arg = args[nArg];
      if (arg.isEmpty()) {
        ++nArg;
        continue;
      }
      if (arg.equals("-classpath")) {
        if (++nArg == args.length) {
          return noFiles;
        }
        classPathEntries = getPathArgument(args[nArg]);
      } else if (arg.equals("-sourcepath")) {
        if (++nArg == args.length) {
          usage("-sourcepath requires an argument");
        }
        sourcePathEntries.addAll(getPathArgument(args[nArg]));
      } else if (arg.equals("-pluginpath")) {
        if (++nArg == args.length) {
          usage("-pluginpath requires an argument");
        }
        pluginPathEntries = getPathArgument(args[nArg]);
      } else if (arg.equals("-pluginoptions")) {
        if (++nArg == args.length){
          usage("-pluginoptions requires an argument");
        }
        pluginOptionString = args[nArg];
      } else if (arg.equals("-d")) {
        if (++nArg == args.length) {
          usage("-d requires an argument");
        }
        outputDirectory = new File(args[nArg]);
      } else if (arg.equals("--mapping")) {
        if (++nArg == args.length) {
          usage("--mapping requires an argument");
        }
        addMappingsFiles(args[nArg].split(","));
      } else if (arg.equals("--header-mapping")) {
        if (++nArg == args.length) {
          usage("--header-mapping requires an argument");
        }
        if (args[nArg].isEmpty()) {
          // For when user supplies an empty mapping files list. Otherwise the default will be used.
          headerMappingFiles = Collections.<String>emptyList();
        } else {
          headerMappingFiles = Lists.newArrayList(args[nArg].split(","));
        }
      } else if (arg.equals("--output-header-mapping")) {
        if (++nArg == args.length) {
          usage("--output-header-mapping requires an argument");
        }
        outputHeaderMappingFile = new File(args[nArg]);
      } else if (arg.equals("--dead-code-report")) {
        if (++nArg == args.length) {
          usage("--dead-code-report requires an argument");
        }
        proGuardUsageFile = new File(args[nArg]);
      } else if (arg.equals("--prefix")) {
        if (++nArg == args.length) {
          usage("--prefix requires an argument");
        }
        addPrefixOption(args[nArg]);
      } else if (arg.equals("--prefixes")) {
        if (++nArg == args.length) {
          usage("--prefixes requires an argument");
        }
        addPrefixesFile(args[nArg]);
      } else if (arg.equals("-x")) {
        if (++nArg == args.length) {
          usage("-x requires an argument");
        }
        String s = args[nArg];
        if (s.equals("objective-c")) {
          implementationSuffix = ".m";
        } else if (s.equals("objective-c++")) {
          implementationSuffix = ".mm";
        } else {
          usage("unsupported language: " + s);
        }
      } else if (arg.equals("--ignore-missing-imports")) {
        ErrorUtil.error("--ignore-missing-imports is no longer supported");
      } else if (arg.equals("-use-reference-counting")) {
        checkMemoryManagementOption(MemoryManagementOption.REFERENCE_COUNTING);
      } else if (arg.equals("--no-package-directories")) {
        outputStyle = OutputStyleOption.NONE;
      } else if (arg.equals("--preserve-full-paths")) {
        outputStyle = OutputStyleOption.SOURCE;
      } else if (arg.equals("-XcombineJars")) {
        outputStyle = OutputStyleOption.SOURCE_COMBINED;
      } else if (arg.equals("-use-arc")) {
        checkMemoryManagementOption(MemoryManagementOption.ARC);
      } else if (arg.equals("-g")) {
        emitLineDirectives = true;
      } else if (arg.equals("-Werror")) {
        warningsAsErrors = true;
      } else if (arg.equals("--generate-deprecated")) {
        deprecatedDeclarations = true;
      } else if (arg.equals("-q") || arg.equals("--quiet")) {
        setLogLevel(Level.WARNING);
      } else if (arg.equals("-t") || arg.equals("--timing-info")) {
        setLogLevel(Level.FINE);
      } else if (arg.equals("-v") || arg.equals("--verbose")) {
        setLogLevel(Level.FINEST);
      } else if (arg.startsWith(XBOOTCLASSPATH)) {
        bootclasspath = arg.substring(XBOOTCLASSPATH.length());
      } else if (arg.equals("-Xno-jsni-delimiters")) {
        // TODO(tball): remove flag when all client builds stop using it.
      } else if (arg.equals("-Xno-jsni-warnings")) {
        jsniWarnings = false;
      } else if (arg.equals("-encoding")) {
        if (++nArg == args.length) {
          usage("-encoding requires an argument");
        }
        fileEncoding = args[nArg];
        try {
          // Verify encoding has a supported charset.
          Charset.forName(fileEncoding);
        } catch (UnsupportedCharsetException e) {
          ErrorUtil.warning(e.getMessage());
        }
      } else if (arg.equals("--strip-gwt-incompatible")) {
        stripGwtIncompatible = true;
      } else if (arg.equals("--strip-reflection")) {
        stripReflection = true;
      } else if (arg.equals("--segmented-headers")) {
        segmentedHeaders = true;
      } else if (arg.equals("--build-closure")) {
        buildClosure = true;
      } else if (arg.equals("--extract-unsequenced")) {
        extractUnsequencedModifications = true;
      } else if (arg.equals("--no-extract-unsequenced")) {
        extractUnsequencedModifications = false;
      } else if (arg.equals("--doc-comments")) {
        docCommentsEnabled = true;
      } else if (arg.startsWith(BATCH_PROCESSING_MAX_FLAG)) {
        batchTranslateMaximum =
            Integer.parseInt(arg.substring(BATCH_PROCESSING_MAX_FLAG.length()));
      // TODO(tball): remove obsolete flag once projects stop using it.
      } else if (arg.equals("--final-methods-as-functions")) {
        finalMethodsAsFunctions = true;
      } else if (arg.equals("--no-final-methods-functions")) {
        finalMethodsAsFunctions = false;
      // TODO(kstanger): remove both "class-methods" flags once the behavior is standardized.
      } else if (arg.equals("--no-class-methods")) {
        removeClassMethods = true;
      } else if (arg.equals("--keep-class-methods")) {
        removeClassMethods = false;
      // TODO(tball): remove obsolete flag once projects stop using it.
      } else if (arg.equals("--hide-private-members")) {
        hidePrivateMembers = true;
      } else if (arg.equals("--no-hide-private-members")) {
        hidePrivateMembers = false;
      } else if (arg.startsWith("-h") || arg.equals("--help")) {
        help(false);
      } else if (arg.startsWith("-")) {
        usage("invalid flag: " + arg);
      } else {
        break;
      }
      ++nArg;
    }

    if (shouldPreProcess() && buildClosure) {
      ErrorUtil.error("--build-closure is not supported with "
          + "--use-header-mappings, -XcombineJars or --preserve-full-paths");
    }

    if (outputStyle == OutputStyleOption.SOURCE_COMBINED && segmentedHeaders) {
      // TODO(mthvedt): Implement -XcombineJars support for segmented headers.
      ErrorUtil.warning("--segmented-headers not yet supported with -XcombineJars");
    }

    if (memoryManagementOption == null) {
      memoryManagementOption = MemoryManagementOption.REFERENCE_COUNTING;
    }

    int nFiles = args.length - nArg;
    String[] files = new String[nFiles];
    for (int i = 0; i < nFiles; i++) {
      String path = args[i + nArg];
      if (path.endsWith(".jar")) {
        appendSourcePath(path);
      }
      files[i] = path;
    }
    return files;
  }

  /**
   * Add prefix option, which has a format of "<package>=<prefix>".
   */
  private static void addPrefixOption(String arg) {
    int i = arg.indexOf('=');

    // Make sure key and value are at least 1 character.
    if (i < 1 || i >= arg.length() - 1) {
      usage("invalid prefix format");
    }
    String pkg = arg.substring(0, i);
    String prefix = arg.substring(i + 1);
    addPackagePrefix(pkg, prefix);
  }

  /**
   * Add a file map of packages to their respective prefixes, using the
   * Properties file format.
   */
  private static void addPrefixesFile(String filename) throws IOException {
    Properties props = new Properties();
    FileInputStream fis = new FileInputStream(filename);
    props.load(fis);
    fis.close();
    addPrefixProperties(props);
  }

  @VisibleForTesting
  static void addPrefixProperties(Properties props) {
    for (String pkg : props.stringPropertyNames()) {
      addPackagePrefix(pkg, props.getProperty(pkg).trim());
    }
  }

  private static void addMappingsFiles(String[] filenames) throws IOException {
    for (String filename : filenames) {
      if (!filename.isEmpty()) {
        addMappingsProperties(FileUtil.loadProperties(filename));
      }
    }
  }

  private static void addJreMappings() throws IOException {
    InputStream stream = J2ObjC.class.getResourceAsStream(JRE_MAPPINGS_FILE);
    addMappingsProperties(FileUtil.loadProperties(stream));
  }

  private static void addMappingsProperties(Properties mappings) {
    Enumeration<?> keyIterator = mappings.propertyNames();
    while (keyIterator.hasMoreElements()) {
      String key = (String) keyIterator.nextElement();
      if (key.indexOf('(') > 0) {
        // All method mappings have parentheses characters, classes don't.
        String iosMethod = mappings.getProperty(key);
        methodMappings.put(key, iosMethod);
      } else {
        String iosClass = mappings.getProperty(key);
        classMappings.put(key, iosClass);
      }
    }
  }

  /**
   * Check that the memory management option wasn't previously set to a
   * different value.  If okay, then set the option.
   */
  private static void checkMemoryManagementOption(MemoryManagementOption option) {
    if (memoryManagementOption != null && memoryManagementOption != option) {
      usage("Multiple memory management options cannot be set.");
    }
    setMemoryManagementOption(option);
  }

  public static void usage(String invalidUseMsg) {
    System.err.println("j2objc: " + invalidUseMsg);
    System.err.println(usageMessage);
    System.exit(1);
  }

  public static void help(boolean errorExit) {
    System.err.println(helpMessage);
    // javac exits with 2, but any non-zero value works.
    System.exit(errorExit ? 2 : 0);
  }

  private static List<String> getPathArgument(String argument) {
    List<String> entries = Lists.newArrayList();
    for (String entry : Splitter.on(File.pathSeparatorChar).split(argument)) {
      if (new File(entry).exists()) {  // JDT fails with bad path entries.
        entries.add(entry);
      } else if (entry.startsWith("~/")) {
        // Expand bash/csh tildes, which don't get expanded by the shell
        // first if in the middle of a path string.
        String expanded = System.getProperty("user.home") + entry.substring(1);
        if (new File(expanded).exists()) {
          entries.add(expanded);
        }
      }
    }
    return entries;
  }

  public static boolean docCommentsEnabled() {
    return docCommentsEnabled;
  }

  @VisibleForTesting
  public static void setDocCommentsEnabled(boolean value) {
    docCommentsEnabled = value;
  }

  @VisibleForTesting
  public static void resetDocComments() {
    docCommentsEnabled = false;
  }

  public static List<String> getSourcePathEntries() {
    return sourcePathEntries;
  }

  public static void appendSourcePath(String entry) {
    sourcePathEntries.add(entry);
  }

  public static void insertSourcePath(int index, String entry) {
    sourcePathEntries.add(index, entry);
  }

  public static List<String> getClassPathEntries() {
    return classPathEntries;
  }

  public static String[] getPluginPathEntries() {
    return pluginPathEntries.toArray(new String[pluginPathEntries.size()]);
  }

  public static String getPluginOptionString() {
    return pluginOptionString;
  }

  public static List<Plugin> getPlugins() {
    return plugins;
  }

  public static File getOutputDirectory() {
    return outputDirectory;
  }

  /**
   * If true, put output files in sub-directories defined by
   * package declaration (like javac does).
   */
  public static boolean usePackageDirectories() {
    return outputStyle == OutputStyleOption.PACKAGE;
  }

  /**
   * If true, put output files in the same directories from
   * which the input files were read.
   */
  public static boolean useSourceDirectories() {
    return outputStyle == OutputStyleOption.SOURCE
        || outputStyle == OutputStyleOption.SOURCE_COMBINED;
  }

  public static boolean combineSourceJars() {
    return outputStyle == OutputStyleOption.SOURCE_COMBINED;
  }

  public static void setOutputStyle(OutputStyleOption style) {
    outputStyle = style;
  }

  public static String getImplementationFileSuffix() {
    return implementationSuffix;
  }

  public static boolean useReferenceCounting() {
    return memoryManagementOption == MemoryManagementOption.REFERENCE_COUNTING;
  }

  public static boolean useARC() {
    return memoryManagementOption == MemoryManagementOption.ARC;
  }

  public static MemoryManagementOption getMemoryManagementOption() {
    return memoryManagementOption;
  }

  // Used by tests.
  public static void setMemoryManagementOption(MemoryManagementOption option) {
    memoryManagementOption = option;
  }

  public static void resetMemoryManagementOption() {
    memoryManagementOption = DEFAULT_MEMORY_MANAGEMENT_OPTION;
  }

  public static boolean emitLineDirectives() {
    return emitLineDirectives;
  }

  public static void setEmitLineDirectives(boolean b) {
    emitLineDirectives = b;
  }

  public static boolean treatWarningsAsErrors() {
    return warningsAsErrors;
  }

  @VisibleForTesting
  public static void enableDeprecatedDeclarations() {
    deprecatedDeclarations = true;
  }

  @VisibleForTesting
  public static void resetDeprecatedDeclarations() {
    deprecatedDeclarations = false;
  }

  public static boolean generateDeprecatedDeclarations() {
    return deprecatedDeclarations;
  }

  public static Map<String, String> getClassMappings() {
    return classMappings;
  }

  public static Map<String, String> getMethodMappings() {
    return methodMappings;
  }

<<<<<<< HEAD
  public static Map<IMethodBinding, String> getMethodBindingMappings() {
    return methodBindingMappings;
  }

  public static BiMap<String, String> getHeaderMappings() {
=======
  public static Map<String, String> getHeaderMappings() {
>>>>>>> 265232a8
    return headerMappings;
  }

  @Nullable
  public static List<String> getHeaderMappingFiles() {
    return headerMappingFiles;
  }

  public static void setHeaderMappingFiles(List<String> headerMappingFiles) {
    Options.headerMappingFiles = headerMappingFiles;
  }

  public static String getUsageMessage() {
    return usageMessage;
  }

  public static String getHelpMessage() {
    return helpMessage;
  }

  public static String getFileHeader() {
    return fileHeader;
  }

  public static File getProGuardUsageFile() {
    return proGuardUsageFile;
  }

  public static File getOutputHeaderMappingFile() {
    return outputHeaderMappingFile;
  }

  @VisibleForTesting
  public static void setOutputHeaderMappingFile(File outputHeaderMappingFile) {
    Options.outputHeaderMappingFile = outputHeaderMappingFile;
  }

  public static List<String> getBootClasspath() {
    return getPathArgument(bootclasspath);
  }

  public static Map<String, String> getPackagePrefixes() {
    return packagePrefixes;
  }

  public static String addPackagePrefix(String pkg, String prefix) {
    return packagePrefixes.put(pkg, prefix);
  }

  @VisibleForTesting
  public static void clearPackagePrefixes() {
    packagePrefixes.clear();
  }

  public static String getTemporaryDirectory() throws IOException {
    if (temporaryDirectory != null) {
      return temporaryDirectory;
    }
    File tmpfile = File.createTempFile("j2objc", Long.toString(System.nanoTime()));
    if (!tmpfile.delete()) {
      throw new IOException("Could not delete temp file: " + tmpfile.getAbsolutePath());
    }
    if (!tmpfile.mkdir()) {
      throw new IOException("Could not create temp directory: " + tmpfile.getAbsolutePath());
    }
    temporaryDirectory = tmpfile.getAbsolutePath();
    return temporaryDirectory;
  }

  // Called on exit.  This is done here rather than using File.deleteOnExit(),
  // so the package directories created by the dead-code-eliminator don't have
  // to be tracked.
  public static void deleteTemporaryDirectory() {
    if (temporaryDirectory != null) {
      deleteDir(new File(temporaryDirectory));
      temporaryDirectory = null;
    }
  }

  static void deleteDir(File dir) {
    for (File f : dir.listFiles()) {
      if (f.isDirectory()) {
        deleteDir(f);
      } else if (f.getName().endsWith(".java")) {
        // Only delete Java files, as other temporary files (like hsperfdata)
        // may also be in tmpdir.
        // TODO(kstanger): It doesn't make sense that hsperfdata would show up in our tempdir.
        // Consider deleting this method and using FileUtil#deleteTempDir() instead.
        f.delete();
      }
    }
    dir.delete();  // Will fail if other files in dir, which is fine.
  }

  public static String fileEncoding() {
    return fileEncoding;
  }

  public static Charset getCharset() {
    return Charset.forName(fileEncoding);
  }

  public static boolean stripGwtIncompatibleMethods() {
    return stripGwtIncompatible;
  }

  @VisibleForTesting
  public static void setStripGwtIncompatibleMethods(boolean b) {
    stripGwtIncompatible = b;
  }

  public static boolean generateSegmentedHeaders() {
    return segmentedHeaders;
  }

  @VisibleForTesting
  public static void enableSegmentedHeaders() {
    segmentedHeaders = true;
  }

  @VisibleForTesting
  public static void resetSegmentedHeaders() {
    segmentedHeaders = false;
  }

  public static boolean jsniWarnings() {
    return jsniWarnings;
  }

  public static void setJsniWarnings(boolean b) {
    jsniWarnings = b;
  }

  public static boolean buildClosure() {
    return buildClosure;
  }

  @VisibleForTesting
  public static void setBuildClosure(boolean b) {
    buildClosure = b;
  }

  @VisibleForTesting
  public static void resetBuildClosure() {
    buildClosure = false;
  }

  public static boolean stripReflection() {
    return stripReflection;
  }

  @VisibleForTesting
  public static void setStripReflection(boolean b) {
    stripReflection = b;
  }

  public static boolean extractUnsequencedModifications() {
    return extractUnsequencedModifications;
  }

  @VisibleForTesting
  public static void enableExtractUnsequencedModifications() {
    extractUnsequencedModifications = true;
  }

  @VisibleForTesting
  public static void resetExtractUnsequencedModifications() {
    extractUnsequencedModifications = false;
  }

  public static int batchTranslateMaximum() {
    return batchTranslateMaximum;
  }

  @VisibleForTesting
  public static void setBatchTranslateMaximum(int max) {
    batchTranslateMaximum = max;
  }

  @VisibleForTesting
  public static void resetBatchTranslateMaximum() {
    batchTranslateMaximum = 0;
  }

  public static boolean finalMethodsAsFunctions() {
    return finalMethodsAsFunctions;
  }

  @VisibleForTesting
  public static void enableFinalMethodsAsFunctions() {
    finalMethodsAsFunctions = true;
  }

  @VisibleForTesting
  public static void resetFinalMethodsAsFunctions() {
    finalMethodsAsFunctions = false;
  }

  public static boolean removeClassMethods() {
    return removeClassMethods;
  }

  @VisibleForTesting
  public static void setRemoveClassMethods(boolean b) {
    removeClassMethods = b;
  }

  @VisibleForTesting
  public static void resetRemoveClassMethods() {
    removeClassMethods = false;
  }

  public static boolean hidePrivateMembers() {
    return hidePrivateMembers;
  }

  @VisibleForTesting
  public static void enableHidePrivateMembers() {
    hidePrivateMembers = true;
  }

  @VisibleForTesting
  public static void resetHidePrivateMembers() {
    hidePrivateMembers = false;
  }

  public static boolean shouldPreProcess() {
    return Options.useSourceDirectories() || Options.combineSourceJars();
  }
}<|MERGE_RESOLUTION|>--- conflicted
+++ resolved
@@ -71,11 +71,8 @@
   private static File outputHeaderMappingFile = null;
   private static Map<String, String> classMappings = Maps.newLinkedHashMap();
   private static Map<String, String> methodMappings = Maps.newLinkedHashMap();
-<<<<<<< HEAD
   public static Map<IMethodBinding, String> methodBindingMappings = Maps.newLinkedHashMap();
   private static boolean memoryDebug = false;
-=======
->>>>>>> 265232a8
   private static boolean stripGwtIncompatible = false;
   private static boolean segmentedHeaders = false;
   private static String fileEncoding = System.getProperty("file.encoding", "UTF-8");
@@ -601,15 +598,11 @@
     return methodMappings;
   }
 
-<<<<<<< HEAD
   public static Map<IMethodBinding, String> getMethodBindingMappings() {
     return methodBindingMappings;
   }
 
-  public static BiMap<String, String> getHeaderMappings() {
-=======
   public static Map<String, String> getHeaderMappings() {
->>>>>>> 265232a8
     return headerMappings;
   }
 
