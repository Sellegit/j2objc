/*
 * Copyright 2011 Google Inc. All Rights Reserved.
 *
 * Licensed under the Apache License, Version 2.0 (the "License");
 * you may not use this file except in compliance with the License.
 * You may obtain a copy of the License at
 *
 * http://www.apache.org/licenses/LICENSE-2.0
 *
 * Unless required by applicable law or agreed to in writing, software
 * distributed under the License is distributed on an "AS IS" BASIS,
 * WITHOUT WARRANTIES OR CONDITIONS OF ANY KIND, either express or implied.
 * See the License for the specific language governing permissions and
 * limitations under the License.
 */

package com.google.devtools.j2objc.translate;

import com.google.common.annotations.VisibleForTesting;
import com.google.devtools.j2objc.types.GeneratedMethodBinding;
import com.google.devtools.j2objc.types.GeneratedVariableBinding;
import com.google.devtools.j2objc.types.NodeCopier;
import com.google.devtools.j2objc.types.RenamedTypeBinding;
import com.google.devtools.j2objc.types.Types;
import com.google.devtools.j2objc.util.ASTUtil;
import com.google.devtools.j2objc.util.ErrorReportingASTVisitor;
import com.google.devtools.j2objc.util.NameTable;

import org.eclipse.jdt.core.dom.AST;
import org.eclipse.jdt.core.dom.ASTNode;
import org.eclipse.jdt.core.dom.ASTVisitor;
import org.eclipse.jdt.core.dom.AbstractTypeDeclaration;
import org.eclipse.jdt.core.dom.AnonymousClassDeclaration;
import org.eclipse.jdt.core.dom.BodyDeclaration;
import org.eclipse.jdt.core.dom.ClassInstanceCreation;
import org.eclipse.jdt.core.dom.CompilationUnit;
import org.eclipse.jdt.core.dom.EnumConstantDeclaration;
import org.eclipse.jdt.core.dom.EnumDeclaration;
import org.eclipse.jdt.core.dom.Expression;
import org.eclipse.jdt.core.dom.IMethodBinding;
import org.eclipse.jdt.core.dom.ITypeBinding;
import org.eclipse.jdt.core.dom.MethodDeclaration;
import org.eclipse.jdt.core.dom.NullLiteral;
import org.eclipse.jdt.core.dom.SimpleName;
import org.eclipse.jdt.core.dom.SuperConstructorInvocation;
import org.eclipse.jdt.core.dom.Type;
import org.eclipse.jdt.core.dom.TypeDeclaration;

import java.lang.reflect.Modifier;
import java.util.List;
import java.util.Stack;

/**
 * Converts anonymous classes into inner classes.  This includes creating
 * constructors that take the referenced final variables and parameters,
 * but references to other classes remain aren't modified.  By separating
 * anonymous class conversion from inner class extraction, each step can
 * be separately and more thoroughly verified.
 *
 * @author Tom Ball
 */
public class AnonymousClassConverter extends ErrorReportingASTVisitor {

  private final CompilationUnit unit;

  public AnonymousClassConverter(CompilationUnit unit) {
    this.unit = unit;
  }

  @Override
  public boolean visit(CompilationUnit node) {
    preProcessUnit(node);
    return true;
  }

  @VisibleForTesting
  void preProcessUnit(CompilationUnit node) {
    node.accept(new AnonymousClassRenamer());
  }

  // Uncomment to verify this translator's changes.
  //  @Override
  //  public void endVisit(CompilationUnit node) {
  //    Types.verifyNode(node);
  //  }

  /**
   * Convert the anonymous class into an inner class.  Fields are added for
   * final variables that are referenced, and a constructor is added.
   *
   * Note: endVisit is used for a depth-first traversal, to make it easier
   * to scan their containing nodes for references.
   */
  @Override
  public void endVisit(AnonymousClassDeclaration node) {
    ITypeBinding typeBinding = Types.getTypeBinding(node);
    ITypeBinding outerType = typeBinding.getDeclaringClass();
    ASTNode parent = node.getParent();
    ClassInstanceCreation newInvocation = null;
    EnumConstantDeclaration enumConstant = null;
    List<Expression> parentArguments;
    Expression outerExpression = null;
    String newClassName = typeBinding.getName();
    ITypeBinding innerType = RenamedTypeBinding.rename(newClassName, outerType, typeBinding, 0);
    if (parent instanceof ClassInstanceCreation) {
      newInvocation = (ClassInstanceCreation) parent;
      parentArguments = ASTUtil.getArguments(newInvocation);
      outerExpression = newInvocation.getExpression();
      newInvocation.setExpression(null);
    } else if (parent instanceof EnumConstantDeclaration) {
      enumConstant = (EnumConstantDeclaration) parent;
      parentArguments = ASTUtil.getArguments(enumConstant);
    } else {
      throw new AssertionError(
          "unknown anonymous class declaration parent: " + parent.getClass().getName());
    }

    // Create a type declaration for this anonymous class.
    AST ast = node.getAST();
    TypeDeclaration typeDecl = ast.newTypeDeclaration();
    Types.addBinding(typeDecl, innerType);
    typeDecl.setName(ast.newSimpleName(newClassName));
    Types.addBinding(typeDecl.getName(), innerType);
    typeDecl.setSourceRange(node.getStartPosition(), node.getLength());

    Type superType = ASTFactory.newType(ast, Types.mapType(innerType.getSuperclass()));
    typeDecl.setSuperclassType(superType);
    for (ITypeBinding interfaceType : innerType.getInterfaces()) {
      ASTUtil.getSuperInterfaceTypes(typeDecl).add(
          ASTFactory.newType(ast, Types.mapType(interfaceType)));
    }

    for (Object bodyDecl : node.bodyDeclarations()) {
      BodyDeclaration decl = (BodyDeclaration) bodyDecl;
      ASTUtil.getBodyDeclarations(typeDecl).add(NodeCopier.copySubtree(ast, decl));
    }

<<<<<<< HEAD
    // Add inner fields and a default constructor.
    List<IVariableBinding> innerVars = OuterReferenceResolver.getCapturedVars(typeBinding);
    List<IVariableBinding> innerFields = OuterReferenceResolver.getInnerFields(typeBinding);
    ASTFactory.createInnerFieldDeclarations(typeDecl, innerFields);
    if (!innerFields.isEmpty() || !parentArguments.isEmpty() || outerExpression != null) {
=======
    // Add a default constructor.
    if (!parentArguments.isEmpty() || outerExpression != null) {
>>>>>>> 2bf3fce1
      GeneratedMethodBinding defaultConstructor =
          addDefaultConstructor(typeDecl, parentArguments, outerExpression);
      Types.addBinding(parent, defaultConstructor);
      if (outerExpression != null) {
        parentArguments.add(0, NodeCopier.copySubtree(ast, outerExpression));
      }
      assert defaultConstructor.getParameterTypes().length == parentArguments.size();
    }

    // If invocation, replace anonymous class invocation with the new constructor.
    if (newInvocation != null) {
      newInvocation.setAnonymousClassDeclaration(null);
      newInvocation.setType(ASTFactory.newType(ast, innerType));
      IMethodBinding oldBinding = Types.getMethodBinding(newInvocation);
      if (oldBinding != null) {
        GeneratedMethodBinding invocationBinding = new GeneratedMethodBinding(oldBinding);
        invocationBinding.setDeclaringClass(innerType);
        Types.addBinding(newInvocation, invocationBinding);
      }
    } else {
      enumConstant.setAnonymousClassDeclaration(null);
    }

    // Add type declaration to enclosing type.
    if (outerType.isAnonymous()) {
      // Get outerType node.
      ASTNode n = parent.getParent();
      while (!(n instanceof AnonymousClassDeclaration) && !(n instanceof TypeDeclaration)) {
        n = n.getParent();
      }
      if (n instanceof AnonymousClassDeclaration) {
        AnonymousClassDeclaration outerDecl = (AnonymousClassDeclaration) n;
        ASTUtil.getBodyDeclarations(outerDecl).add(typeDecl);
      }
    } else {
      AbstractTypeDeclaration outerDecl =
          (AbstractTypeDeclaration) unit.findDeclaringNode(outerType);
      ASTUtil.getBodyDeclarations(outerDecl).add(typeDecl);
    }
    OuterReferenceResolver.copyNode(node, typeDecl);
    super.endVisit(node);
  }

  private GeneratedMethodBinding addDefaultConstructor(
      TypeDeclaration node, List<Expression> invocationArguments, Expression outerExpression) {
    AST ast = node.getAST();
    ITypeBinding clazz = Types.getTypeBinding(node);
    MethodDeclaration constructor = ast.newMethodDeclaration();
    constructor.setConstructor(true);
    ITypeBinding voidType = ast.resolveWellKnownType("void");
    GeneratedMethodBinding binding = GeneratedMethodBinding.newConstructor(clazz, 0);
    Types.addBinding(constructor, binding);
    Types.addBinding(constructor.getReturnType2(), voidType);
    SimpleName name = ast.newSimpleName("init");
    Types.addBinding(name, binding);
    constructor.setName(name);
    constructor.setBody(ast.newBlock());

    GeneratedMethodBinding superCallBinding = new GeneratedMethodBinding(
        findSuperConstructorBinding(clazz.getSuperclass(), invocationArguments));
    SuperConstructorInvocation superCall =
        ASTFactory.newSuperConstructorInvocation(ast, superCallBinding);

    // If there is an outer expression (eg myFoo.new Foo() {};), then this must
    // be passed to the super class as its outer reference.
    if (outerExpression != null) {
      ITypeBinding outerExpressionType = Types.getTypeBinding(outerExpression);
      GeneratedVariableBinding outerExpressionParam = new GeneratedVariableBinding(
          "superOuter$", Modifier.FINAL, outerExpressionType, false, true, clazz, binding);
      ASTUtil.getParameters(constructor).add(0,
          ASTFactory.newSingleVariableDeclaration(ast, outerExpressionParam));
      binding.addParameter(0, outerExpressionType);
      superCall.setExpression(ASTFactory.newSimpleName(ast, outerExpressionParam));
    }

    // The invocation arguments must become parameters of the generated
    // constructor and passed to the super call.
    int argCount = 0;
    for (Expression arg : invocationArguments) {
      ITypeBinding argType =
          arg instanceof NullLiteral ? Types.getNSObject() : Types.getTypeBinding(arg);
      GeneratedVariableBinding argBinding = new GeneratedVariableBinding(
          "arg$" + argCount++, 0, argType, false, true, clazz, binding);
      ASTUtil.getParameters(constructor).add(
          ASTFactory.newSingleVariableDeclaration(ast, argBinding));
      binding.addParameter(argType);
      ASTUtil.getArguments(superCall).add(ASTFactory.newSimpleName(ast, argBinding));
    }
    assert superCall.arguments().size() == superCallBinding.getParameterTypes().length;

    ASTUtil.getStatements(constructor.getBody()).add(superCall);

    ASTUtil.getBodyDeclarations(node).add(constructor);
    assert constructor.parameters().size() == binding.getParameterTypes().length;

    return binding;
  }

  private IMethodBinding findSuperConstructorBinding(ITypeBinding clazz,
      List<Expression> superArgs) {
    if (clazz == null) {
      throw new AssertionError("could not find constructor");
    }
    outer: for (IMethodBinding m : clazz.getDeclaredMethods()) {
      if (m.isConstructor()) {
        ITypeBinding[] paramTypes = m.getParameterTypes();
        if (superArgs.size() == paramTypes.length) {
          for (int i = 0; i < paramTypes.length; i++) {
            ITypeBinding argType = Types.getTypeBinding(superArgs.get(i)).getErasure();
            if (!argType.isAssignmentCompatible(paramTypes[i].getErasure())) {
              continue outer;
            }
          }
          return m;
        }
      }
    }
    return findSuperConstructorBinding(clazz.getSuperclass(), superArgs);
  }

  /**
   * Rename anonymous classes to class file-like $n names, where n is the
   * index of the number of anonymous classes for the parent type.  A stack
   * is used to ensure that anonymous classes defined inside of other
   * anonymous classes are numbered correctly.
   */
  static class AnonymousClassRenamer extends ASTVisitor {

    private static class Frame {
      int classCount = 0;
    }
    final Stack<Frame> classIndex = new Stack<Frame>();

    @Override
    public boolean visit(TypeDeclaration node) {
      return processType(node);
    }

    @Override
    public boolean visit(EnumDeclaration node) {
      return processType(node);
    }

    private boolean processType(AbstractTypeDeclaration node) {
      classIndex.push(new Frame());
      return true;
    }

    @Override
    public boolean visit(AnonymousClassDeclaration node) {
      Frame parentFrame = classIndex.peek();

      String className = "$" + ++parentFrame.classCount;
      ITypeBinding innerType = renameClass(className, Types.getTypeBinding(node));
      Types.addBinding(node, innerType);
      NameTable.rename(Types.getTypeBinding(node), className);

      classIndex.push(new Frame());
      return true;
    }

    private ITypeBinding renameClass(String name, ITypeBinding oldBinding) {
      ITypeBinding outerType = Types.getRenamedBinding(oldBinding.getDeclaringClass());
      NameTable.rename(oldBinding, name);
      ITypeBinding newBinding = Types.renameTypeBinding(name, outerType, oldBinding);
      assert newBinding.getName().equals(name);
      return newBinding;
    }

    @Override
    public void endVisit(TypeDeclaration node) {
      classIndex.pop();
    }

    @Override
    public void endVisit(EnumDeclaration node) {
      classIndex.pop();
    }

    @Override
    public void endVisit(AnonymousClassDeclaration node) {
      classIndex.pop();
    }
  }
}<|MERGE_RESOLUTION|>--- conflicted
+++ resolved
@@ -135,16 +135,8 @@
       ASTUtil.getBodyDeclarations(typeDecl).add(NodeCopier.copySubtree(ast, decl));
     }
 
-<<<<<<< HEAD
-    // Add inner fields and a default constructor.
-    List<IVariableBinding> innerVars = OuterReferenceResolver.getCapturedVars(typeBinding);
-    List<IVariableBinding> innerFields = OuterReferenceResolver.getInnerFields(typeBinding);
-    ASTFactory.createInnerFieldDeclarations(typeDecl, innerFields);
-    if (!innerFields.isEmpty() || !parentArguments.isEmpty() || outerExpression != null) {
-=======
     // Add a default constructor.
     if (!parentArguments.isEmpty() || outerExpression != null) {
->>>>>>> 2bf3fce1
       GeneratedMethodBinding defaultConstructor =
           addDefaultConstructor(typeDecl, parentArguments, outerExpression);
       Types.addBinding(parent, defaultConstructor);
