--- conflicted
+++ resolved
@@ -27,11 +27,8 @@
 import com.google.devtools.j2objc.ast.SimpleName;
 import com.google.devtools.j2objc.ast.SingleVariableDeclaration;
 import com.google.devtools.j2objc.ast.StringLiteral;
-<<<<<<< HEAD
 import com.google.devtools.j2objc.ast.SuperConstructorInvocation;
 import com.google.devtools.j2objc.ast.SuperMethodInvocation;
-=======
->>>>>>> 265232a8
 import com.google.devtools.j2objc.ast.TreeUtil;
 import com.google.devtools.j2objc.ast.TreeVisitor;
 import com.google.devtools.j2objc.ast.TypeDeclaration;
@@ -88,31 +85,9 @@
            "stringWithJavaLangStringBuilder:")
       .build();
 
-<<<<<<< HEAD
-  private static final Function<String, IOSMethod> IOS_METHOD_FROM_STRING =
-          new Function<String, IOSMethod>() {
-            public IOSMethod apply(String value) {
-              return IOSMethod.create(value);
-            }
-          };
-
-  public JavaToIOSMethodTranslator(Map<String, String> methodMappings) {
-    this.methodMappings =
-            Maps.newHashMap(Maps.transformValues(methodMappings, IOS_METHOD_FROM_STRING));
-
-    for (Map.Entry<String, IOSMethod> entry : this.methodMappings.entrySet()) {
-
-    }
-    loadTargetMethods(Types.resolveJavaType("java.lang.Object"));
-    loadTargetMethods(Types.resolveJavaType("java.lang.Class"));
-    loadTargetMethods(Types.resolveJavaType("java.lang.String"));
-    loadTargetMethods(Types.resolveJavaType("java.lang.Number"));
-    loadCharSequenceMethods();
-=======
   private final ITypeBinding javaLangCloneable;
 
   public JavaToIOSMethodTranslator() {
->>>>>>> 265232a8
     javaLangCloneable = Types.resolveJavaType("java.lang.Cloneable");
   }
 
@@ -120,22 +95,6 @@
   public boolean visit(MethodDeclaration node) {
     IMethodBinding method = node.getMethodBinding();
 
-<<<<<<< HEAD
-    // See if an overrideable superclass method has been mapped.
-    for (IMethodBinding overridable : overridableMethods) {
-      if (!binding.isConstructor()
-              && (binding.isEqualTo(overridable) || binding.overrides(overridable))) {
-        JavaMethod md = getDescription(overridable);
-        if (md == null) {
-          continue;
-        }
-        String key = md.getKey();
-        IOSMethod iosMethod = methodMappings.get(key);
-        if (iosMethod != null) {
-          mapMethod(node, binding, iosMethod);
-        }
-        return true;
-=======
     // Check if @ObjectiveCName is used but is mismatched with an overriden method.
     String name = NameTable.getMethodNameFromAnnotation(method);
     if (name != null) {
@@ -144,7 +103,6 @@
       if (!selector.equals(actualSelector)) {
         ErrorUtil.warning("ObjectiveCName(" + selector
             + "): Renamed method overrides a method with a different name.");
->>>>>>> 265232a8
       }
     }
     // Annotation-based logic:
@@ -182,40 +140,24 @@
           return false;
         }
       }
-<<<<<<< HEAD
-      IOSMethod iosMethod = methodMappings.get(key);
-      if (iosMethod != null) {
-        IOSMethodBinding methodBinding = IOSMethodBinding.newMappedMethod(iosMethod, binding);
-        MethodInvocation newInvocation = new MethodInvocation(methodBinding,
-                new SimpleName(Types.resolveIOSType(iosMethod.getDeclaringClass())));
-
-        // Set parameters.
-        copyInvocationArguments(null, node.getArguments(), newInvocation.getArguments());
+      IOSMethodBinding methodBinding = IOSMethodBinding.newMappedMethod(selector, binding);
+      if (methodBinding != null) {
+        MethodInvocation newInvocation = new MethodInvocation(
+            methodBinding, new SimpleName(binding.getDeclaringClass()));
+        TreeUtil.copyList(node.getArguments(), newInvocation.getArguments());
 
         node.replaceWith(newInvocation);
       } else {
-        ErrorUtil.error(node, createMissingMethodMessage(binding));
-      }
-    } else {
-      // Annotation-based logic:
-      // Note: the semantic of mapping here differs from that of the other j2objc model in a sense that
-      //  mapped constructor corresponds to initXX. That's [Class alloc] will still be called
-      IOSMethod mapped = BindingUtil.getMappedMethod(binding);
-      if (mapped != null) {
-        IOSMethodBinding methodBinding = IOSMethodBinding.newMappedMethod(mapped, binding);
-//        MethodInvocation newInvocation = new MethodInvocation(methodBinding,
-//                new SimpleName(Types.resolveOrCreateIOSType(mapped.getDeclaringClass(), binding.getDeclaringClass())));
-
-        node.setMethodBinding(methodBinding);
-      }
-=======
-      IOSMethodBinding methodBinding = IOSMethodBinding.newMappedMethod(selector, binding);
-      MethodInvocation newInvocation = new MethodInvocation(
-          methodBinding, new SimpleName(binding.getDeclaringClass()));
-      TreeUtil.copyList(node.getArguments(), newInvocation.getArguments());
-
-      node.replaceWith(newInvocation);
->>>>>>> 265232a8
+        // Annotation-based logic:
+        // Note: the semantic of mapping here differs from that of the other j2objc model in a sense that
+        //  mapped constructor corresponds to initXX. That's [Class alloc] will still be called
+        IOSMethod mapped = BindingUtil.getMappedMethod(binding);
+        if (mapped != null) {
+          IOSMethodBinding methodBinding = IOSMethodBinding.newMappedMethod(mapped, binding);
+
+          node.setMethodBinding(methodBinding);
+        }
+      }
     }
     return true;
   }
@@ -233,251 +175,6 @@
     }
   }
 
-<<<<<<< HEAD
-  @Override
-  public void endVisit(MethodInvocation node) {
-    IMethodBinding binding = node.getMethodBinding();
-    JavaMethod md = getDescription(binding);
-    if (md == null && !binding.getName().equals("clone")) { // never map clone()
-      IVariableBinding receiver =
-              node.getExpression() != null ? TreeUtil.getVariableBinding(node.getExpression()) : null;
-      ITypeBinding clazz =
-              receiver != null ? receiver.getType() : binding.getDeclaringClass();
-      if (clazz != null && !clazz.isArray()) {
-        for (IMethodBinding method : descriptions.keySet()) {
-          if (binding.isSubsignature(method)
-                  && clazz.isAssignmentCompatible(method.getDeclaringClass())) {
-            md = descriptions.get(method);
-            break;
-          }
-        }
-      }
-    }
-    if (md != null) {
-      String key = md.getKey();
-      IOSMethod iosMethod = methodMappings.get(key);
-      if (iosMethod == null) {
-        ErrorUtil.error(node, createMissingMethodMessage(binding));
-        return;
-      }
-      IOSMethodBinding newBinding = IOSMethodBinding.newMappedMethod(iosMethod, binding);
-      node.setMethodBinding(newBinding);
-      NameTable.rename(binding, iosMethod.getName());
-      if (node.getExpression() instanceof SimpleName) {
-        SimpleName expr = (SimpleName) node.getExpression();
-        if (expr.getIdentifier().equals(binding.getDeclaringClass().getName())
-                || expr.getIdentifier().equals(binding.getDeclaringClass().getQualifiedName())) {
-          NameTable.rename(binding.getDeclaringClass(), iosMethod.getDeclaringClass());
-        }
-      }
-    } else {
-      // Not mapped, check if it overrides a mapped method.
-      for (IMethodBinding methodBinding : mappedMethods) {
-        if (binding.overrides(methodBinding)) {
-          JavaMethod desc = getDescription(methodBinding);
-          if (desc != null) {
-            IOSMethod iosMethod = methodMappings.get(desc.getKey());
-            if (iosMethod != null) {
-              IOSMethodBinding newBinding = IOSMethodBinding.newMappedMethod(iosMethod, binding);
-              node.setMethodBinding(newBinding);
-              return;
-            }
-          }
-        }
-      }
-    }
-
-    // Annotation-based logic:
-    IOSMethod mapped = BindingUtil.getMappedMethod(binding);
-    if (mapped != null) {
-      IOSMethodBinding newBinding = IOSMethodBinding.newMappedMethod(mapped, binding);
-      node.setMethodBinding(newBinding);
-    }
-  }
-
-  private void copyInvocationArguments(Expression receiver, List<Expression> oldArgs,
-                                       List<Expression> newArgs) {
-    // set the receiver as the first argument
-    if (receiver != null) {
-      Expression delegate = receiver.copy();
-      delegate.accept(this);
-      newArgs.add(delegate);
-    }
-
-    // copy remaining arguments
-    for (Expression oldArg : oldArgs) {
-      newArgs.add(oldArg.copy());
-    }
-  }
-
-  @Override
-  public void endVisit(SuperConstructorInvocation node) {
-    IMethodBinding binding = node.getMethodBinding();
-
-    // Annotation-based logic:
-    IOSMethod mapped = BindingUtil.getMappedMethod(binding);
-    if (mapped != null) {
-      IOSMethodBinding newBinding = IOSMethodBinding.newMappedMethod(mapped, binding);
-      node.setMethodBinding(newBinding);
-    }
-  }
-
-  @Override
-  public boolean visit(SuperMethodInvocation node) {
-    // translate any embedded method invocations
-    for (Expression e : node.getArguments()) {
-      e.accept(this);
-    }
-
-    IMethodBinding binding = node.getMethodBinding();
-    JavaMethod md = getDescription(binding);
-    if (md != null) {
-      String key = md.getKey();
-      IOSMethod iosMethod = methodMappings.get(key);
-      if (iosMethod == null) {
-        // Method has same name as a mapped method's, but it's ignored since
-        // it doesn't override it.
-        return super.visit(node);
-      }
-      IOSMethodBinding newBinding = IOSMethodBinding.newMappedMethod(iosMethod, binding);
-      node.setMethodBinding(newBinding);
-    } else {
-      // Not mapped, check if it overrides a mapped method.
-      for (IMethodBinding methodBinding : mappedMethods) {
-        if (binding.overrides(methodBinding)) {
-          JavaMethod desc = getDescription(methodBinding);
-          if (desc != null) {
-            IOSMethod iosMethod = methodMappings.get(desc.getKey());
-            if (iosMethod != null) {
-              IOSMethodBinding newBinding = IOSMethodBinding.newMappedMethod(iosMethod, binding);
-              node.setMethodBinding(newBinding);
-            }
-          }
-        }
-      }
-    }
-
-    // Annotation-based logic:
-    IOSMethod mapped = BindingUtil.getMappedMethod(binding);
-    if (mapped != null) {
-      IOSMethodBinding newBinding = IOSMethodBinding.newMappedMethod(mapped, binding);
-      node.setMethodBinding(newBinding);
-    }
-
-    return true;
-  }
-
-  private JavaMethod getDescription(IMethodBinding binding) {
-    if (descriptions.containsKey(binding)) {
-      return descriptions.get(binding);
-    }
-    return addDescription(binding);
-  }
-
-  private JavaMethod addDescription(IMethodBinding binding) {
-    JavaMethod desc = JavaMethod.getJavaMethod(binding);
-    if (desc != null) {
-      if (methodMappings.containsKey(desc.getKey())) {
-        descriptions.put(binding, desc);
-        return desc;
-      }
-      String objcName = getObjectiveCNameValue(binding);
-      if (objcName != null) {
-        try {
-          String signature =
-                  String.format("%s %s", binding.getDeclaringClass().getName(), objcName);
-          IOSMethod method = IOSMethod.create(signature);
-          methodMappings.put(desc.getKey(),  method);
-        } catch (IllegalArgumentException e) {
-          ErrorUtil.error("invalid Objective-C method name: " + objcName);
-        }
-        descriptions.put(binding, desc);
-        return desc;
-      }
-    }
-    return null;  // binding isn't mapped.
-  }
-
-  /**
-   * Returns ObjectiveCName value, or null if method is not annotated.
-   * <p>
-   * This method warns if source attempts to specify an overridden method
-   * that doesn't have the same ObjectiveCName value. This prevents
-   * developers from accidentally breaking polymorphic methods.
-   *
-   * @return the ObjectiveCName value, or null if not annotated or when
-   *     a warning is reported.
-   */
-  private static String getObjectiveCNameValue(IMethodBinding method) {
-    IAnnotationBinding annotation = BindingUtil.getAnnotation(method, ObjectiveCName.class);
-    if (annotation != null) {
-      String selector = (String) BindingUtil.getAnnotationValue(annotation, "value");
-      if (BindingUtil.getAnnotation(method, Override.class) != null) {
-        // Check that overridden method has same Objective-C name.
-        IMethodBinding superMethod = BindingUtil.getOriginalMethodBinding(method);
-        if (superMethod != method.getMethodDeclaration()) {
-          IAnnotationBinding superAnnotation  =
-                  BindingUtil.getAnnotation(superMethod, ObjectiveCName.class);
-          if (superAnnotation == null) {
-            ErrorUtil.warning("ObjectiveCName(" + selector
-                    + ") set on overridden method that is not also renamed.");
-            return null;
-          } else {
-            String superSelector =
-                    (String) BindingUtil.getAnnotationValue(superAnnotation, "value");
-            if (!selector.equals(superSelector)) {
-              ErrorUtil.warning("Conflicting Objective-C names set for " + method
-                      + ", which overrides " + superMethod);
-              return null;
-            }
-          }
-        }
-      }
-      return selector;
-    }
-    return null;
-  }
-
-  /**
-   * Explicitly walk block statement lists, to work around a bug in
-   * ASTNode.visitChildren that skips list members.
-   */
-  @Override
-  public boolean visit(Block node) {
-    for (Statement s : node.getStatements()) {
-      s.accept(this);
-    }
-    return false;
-  }
-
-  private String createMissingMethodMessage(IMethodBinding binding) {
-    StringBuilder sb = new StringBuilder("Internal error: ");
-    sb.append(binding.getDeclaringClass().getName());
-    if (!binding.isConstructor()) {
-      sb.append('.');
-      sb.append(binding.getName());
-    }
-    sb.append('(');
-    ITypeBinding[] args = binding.getParameterTypes();
-    int nargs = args.length;
-    for (int i = 0; i < nargs; i++) {
-      sb.append(args[i].getName());
-      if (i + 1 < nargs) {
-        sb.append(',');
-      }
-    }
-    sb.append(") not mapped");
-    return sb.toString();
-  }
-
-  private MethodInvocation makeCloneInvocation(ITypeBinding declaringClass) {
-    GeneratedMethodBinding cloneBinding = GeneratedMethodBinding.newMethod(
-            "clone", 0, Types.resolveIOSType("NSObject"), declaringClass);
-    return new MethodInvocation(cloneBinding, null);
-  }
-
-=======
->>>>>>> 265232a8
   private void addCopyWithZoneMethod(TypeDeclaration node) {
     // Create copyWithZone: method.
     ITypeBinding type = node.getTypeBinding().getTypeDeclaration();
@@ -485,11 +182,7 @@
     ITypeBinding nsObjectType = Types.resolveIOSType("NSObject");
 
     IOSMethodBinding binding = IOSMethodBinding.newMethod(
-<<<<<<< HEAD
-            iosMethod, Modifier.PUBLIC, Types.resolveIOSType("id"), type);
-=======
         "copyWithZone:", Modifier.PUBLIC | BindingUtil.ACC_SYNTHETIC, idType, type);
->>>>>>> 265232a8
     MethodDeclaration cloneMethod = new MethodDeclaration(binding);
 
     // Add NSZone *zone parameter.
