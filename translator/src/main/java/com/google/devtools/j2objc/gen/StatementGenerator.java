/*
 * Copyright 2011 Google Inc. All Rights Reserved.
 *
 * Licensed under the Apache License, Version 2.0 (the "License");
 * you may not use this file except in compliance with the License.
 * You may obtain a copy of the License at
 *
 * http://www.apache.org/licenses/LICENSE-2.0
 *
 * Unless required by applicable law or agreed to in writing, software
 * distributed under the License is distributed on an "AS IS" BASIS,
 * WITHOUT WARRANTIES OR CONDITIONS OF ANY KIND, either express or implied.
 * See the License for the specific language governing permissions and
 * limitations under the License.
 */

package com.google.devtools.j2objc.gen;

import com.google.common.annotations.VisibleForTesting;
import com.google.common.base.CharMatcher;
import com.google.common.collect.Lists;
import com.google.common.collect.Maps;
import com.google.devtools.j2objc.Options;
import com.google.devtools.j2objc.ast.Annotation;
import com.google.devtools.j2objc.ast.AnonymousClassDeclaration;
import com.google.devtools.j2objc.ast.ArrayAccess;
import com.google.devtools.j2objc.ast.ArrayCreation;
import com.google.devtools.j2objc.ast.ArrayInitializer;
import com.google.devtools.j2objc.ast.ArrayType;
import com.google.devtools.j2objc.ast.AssertStatement;
import com.google.devtools.j2objc.ast.Assignment;
import com.google.devtools.j2objc.ast.Block;
import com.google.devtools.j2objc.ast.BooleanLiteral;
import com.google.devtools.j2objc.ast.BreakStatement;
import com.google.devtools.j2objc.ast.CStringLiteral;
import com.google.devtools.j2objc.ast.CastExpression;
import com.google.devtools.j2objc.ast.CatchClause;
import com.google.devtools.j2objc.ast.CharacterLiteral;
import com.google.devtools.j2objc.ast.ClassInstanceCreation;
import com.google.devtools.j2objc.ast.CompilationUnit;
import com.google.devtools.j2objc.ast.ConditionalExpression;
import com.google.devtools.j2objc.ast.ConstructorInvocation;
import com.google.devtools.j2objc.ast.ContinueStatement;
import com.google.devtools.j2objc.ast.DoStatement;
import com.google.devtools.j2objc.ast.EmptyStatement;
import com.google.devtools.j2objc.ast.EnhancedForStatement;
import com.google.devtools.j2objc.ast.Expression;
import com.google.devtools.j2objc.ast.ExpressionStatement;
import com.google.devtools.j2objc.ast.FieldAccess;
import com.google.devtools.j2objc.ast.ForStatement;
import com.google.devtools.j2objc.ast.FunctionInvocation;
import com.google.devtools.j2objc.ast.IfStatement;
import com.google.devtools.j2objc.ast.InfixExpression;
import com.google.devtools.j2objc.ast.Initializer;
import com.google.devtools.j2objc.ast.InstanceofExpression;
import com.google.devtools.j2objc.ast.LabeledStatement;
import com.google.devtools.j2objc.ast.MarkerAnnotation;
import com.google.devtools.j2objc.ast.MemberValuePair;
import com.google.devtools.j2objc.ast.MethodDeclaration;
import com.google.devtools.j2objc.ast.MethodInvocation;
import com.google.devtools.j2objc.ast.Name;
import com.google.devtools.j2objc.ast.NativeExpression;
import com.google.devtools.j2objc.ast.NativeStatement;
import com.google.devtools.j2objc.ast.NormalAnnotation;
import com.google.devtools.j2objc.ast.NullLiteral;
import com.google.devtools.j2objc.ast.NumberLiteral;
import com.google.devtools.j2objc.ast.ParenthesizedExpression;
import com.google.devtools.j2objc.ast.PostfixExpression;
import com.google.devtools.j2objc.ast.PrefixExpression;
import com.google.devtools.j2objc.ast.PrimitiveType;
import com.google.devtools.j2objc.ast.QualifiedName;
import com.google.devtools.j2objc.ast.QualifiedType;
import com.google.devtools.j2objc.ast.ReturnStatement;
import com.google.devtools.j2objc.ast.SimpleName;
import com.google.devtools.j2objc.ast.SimpleType;
import com.google.devtools.j2objc.ast.SingleMemberAnnotation;
import com.google.devtools.j2objc.ast.SingleVariableDeclaration;
import com.google.devtools.j2objc.ast.Statement;
import com.google.devtools.j2objc.ast.StringLiteral;
import com.google.devtools.j2objc.ast.SuperConstructorInvocation;
import com.google.devtools.j2objc.ast.SuperFieldAccess;
import com.google.devtools.j2objc.ast.SuperMethodInvocation;
import com.google.devtools.j2objc.ast.SwitchCase;
import com.google.devtools.j2objc.ast.SwitchStatement;
import com.google.devtools.j2objc.ast.SynchronizedStatement;
import com.google.devtools.j2objc.ast.ThisExpression;
import com.google.devtools.j2objc.ast.ThrowStatement;
import com.google.devtools.j2objc.ast.TreeNode;
import com.google.devtools.j2objc.ast.TreeUtil;
import com.google.devtools.j2objc.ast.TreeVisitor;
import com.google.devtools.j2objc.ast.TryStatement;
import com.google.devtools.j2objc.ast.Type;
import com.google.devtools.j2objc.ast.TypeLiteral;
import com.google.devtools.j2objc.ast.UnionType;
import com.google.devtools.j2objc.ast.VariableDeclarationExpression;
import com.google.devtools.j2objc.ast.VariableDeclarationFragment;
import com.google.devtools.j2objc.ast.VariableDeclarationStatement;
import com.google.devtools.j2objc.ast.WhileStatement;
<<<<<<< HEAD
import com.google.devtools.j2objc.types.IOSBlockTypeBinding;
import com.google.devtools.j2objc.types.IOSMethod;
import com.google.devtools.j2objc.types.IOSMethodBinding;
=======
>>>>>>> 265232a8
import com.google.devtools.j2objc.types.IOSTypeBinding;
import com.google.devtools.j2objc.types.Types;
import com.google.devtools.j2objc.util.BindingUtil;
import com.google.devtools.j2objc.util.ErrorUtil;
import com.google.devtools.j2objc.util.NameTable;
import com.google.devtools.j2objc.util.UnicodeUtils;

import org.eclipse.jdt.core.dom.IAnnotationBinding;
import org.eclipse.jdt.core.dom.IBinding;
import org.eclipse.jdt.core.dom.IMemberValuePairBinding;
import org.eclipse.jdt.core.dom.IMethodBinding;
import org.eclipse.jdt.core.dom.ITypeBinding;
import org.eclipse.jdt.core.dom.IVariableBinding;

import java.lang.reflect.Modifier;
import java.util.Iterator;
import java.util.List;
import java.util.Map;
import java.util.regex.Pattern;

import javax.naming.Binding;

/**
 * Returns an Objective-C equivalent of a Java AST node.
 *
 * @author Tom Ball
 */
public class StatementGenerator extends TreeVisitor {

  private final CompilationUnit unit;
  private final SourceBuilder buffer;
  private final boolean asFunction;
  private final boolean useReferenceCounting;

  private static final Pattern TRIGRAPH_REGEX = Pattern.compile("@\".*\\?\\?[=/'()!<>-].*\"");

  public static String generate(TreeNode node, boolean asFunction, int currentLine) {
    StatementGenerator generator = new StatementGenerator(node, asFunction, currentLine);
    if (node == null) {
      throw new NullPointerException("cannot generate a null statement");
    }
    generator.run(node);
    return generator.getResult();
  }

  private StatementGenerator(TreeNode node, boolean asFunction, int currentLine) {
    this.unit = TreeUtil.getCompilationUnit(node);
    buffer = new SourceBuilder(Options.emitLineDirectives(), currentLine);
    this.asFunction = asFunction;
    useReferenceCounting = !Options.useARC();
  }

  private String getResult() {
    return buffer.toString();
  }

<<<<<<< HEAD
  private void printArguments(IMethodBinding method, List<Expression> args) {
    if (IOSMethodBinding.hasVarArgsTarget(method)) {
      printVarArgs(method, args);
    } else if (!args.isEmpty()) {
      int nArgs = args.size();
      for (int i = 0; i < nArgs; i++) {
        Expression arg = args.get(i);
        printArgument(method, arg, i);
        if (i + 1 < nArgs) {
          buffer.append(' ');
        }
      }
    }
  }

  private void printArgument(IMethodBinding method, Expression arg, int index) {
//    ErrorUtil.warning(method.toString() + ";" + arg.toString() + ";" + index);

    if (method != null) {
      IOSMethod iosMethod = IOSMethodBinding.getIOSMethod(method);
      if (iosMethod != null) {
        // mapped methods already have converted parameters
        if (index > 0) {
          buffer.append(iosMethod.getParameters().get(index).getParameterName());
        }
      } else {
        method = BindingUtil.getOriginalMethodBinding(method.getMethodDeclaration());
        ITypeBinding[] parameterTypes = method.getParameterTypes();
        assert index < parameterTypes.length : "method called with more parameters than declared";
        ITypeBinding parameter = parameterTypes[index];
        String keyword = NameTable.parameterKeyword(parameter);
        if (index == 0) {
          keyword = NameTable.capitalize(keyword);
        }
        buffer.append(keyword);
      }
    }
    buffer.append(':');

    printArgumentExpression(method, arg, index);
  }

  private void printArgumentExpression(IMethodBinding method, Expression arg, int index) {
    if (method != null) {
      // wrap @Block argument
      IAnnotationBinding blockAnnotation =
          BindingUtil.getAnnotation(method.getParameterAnnotations(index), com.google.j2objc.annotations.Block.class);
      if (blockAnnotation != null) {
        String blockRet = (String) BindingUtil.getAnnotationValue(blockAnnotation, "ret");
        Object[] blockParams = (Object[]) BindingUtil.getAnnotationValue(blockAnnotation, "params");

        // TODO: do a proper scope analysis here to prevent accidental name pollution
        buffer.append("(^{");
        buffer.append(NameTable.getSpecificObjCType(method.getParameterTypes()[index]));
        if (buffer.charAt(buffer.length() - 1) != '*') {
          buffer.append(" ");
        }
        String localRunnerId = "___$runner";
        buffer.append(localRunnerId + " = ");
        arg.accept(this);
        buffer.append(";");
        buffer.append("return ");
        buffer.append(useReferenceCounting ? "[[" : "[");
        buffer.append("^" + blockRet + " (");
        char argId = 'a';
        boolean first = true;
        for (Object param : blockParams) {
          if (first) {
            first = false;
          } else {
            buffer.append(", ");
          }
          buffer.append((String) param);
          buffer.append("____" + (argId++));
        }
        buffer.append(") { ");
        if (!blockRet.equals("void")) {
          buffer.append("return ");
        }
        buffer.append("[" + localRunnerId + " run");
        argId = 'a';
        first = true;
        for (Object _ : blockParams) {
          if (first) {
            first = false;
          } else {
            buffer.append(" param");
          }
          buffer.append(":____" + (argId++));
        }
        buffer.append("];}");
        buffer.append(" copy]");
        if (useReferenceCounting) {
          buffer.append(" autorelease]");
        }
        buffer.append(";})()");
        return;
      }
    }

    arg.accept(this);
  }

  private void printVarArgs(IMethodBinding method, List<Expression> args) {
    method = method.getMethodDeclaration();
    ITypeBinding[] parameterTypes = method.getParameterTypes();
    Iterator<Expression> it = args.iterator();
    for (int i = 0; i < parameterTypes.length; i++) {
      if (i < parameterTypes.length - 1) {
        // Not the last parameter
        printArgument(method, it.next(), i);
        if (it.hasNext() || i + 1 < parameterTypes.length) {
          buffer.append(' ');
        }
      } else {
        if (i == 0) {
          buffer.append(':');
          if (it.hasNext()) {
            it.next().accept(this);
          }
        }
        // Method mapped to Obj-C varargs method call, so just append args.
        while (it.hasNext()) {
          buffer.append(", ");
          it.next().accept(this);
        }
        buffer.append(", nil");
=======
  private void printMethodInvocationNameAndArgs(String selector, List<Expression> args) {
    String[] selParts = selector.split(":");
    if (args.isEmpty()) {
      assert selParts.length == 1 && !selector.endsWith(":");
      buffer.append(' ');
      buffer.append(selector);
    } else {
      assert selParts.length == args.size();
      for (int i = 0; i < args.size(); i++) {
        buffer.append(' ');
        buffer.append(selParts[i]);
        buffer.append(':');
        args.get(i).accept(this);
>>>>>>> 265232a8
      }
    }
  }

  @Override
  public boolean preVisit(TreeNode node) {
    super.preVisit(node);
    if (!(node instanceof Block)) {
      buffer.syncLineNumbers(node);
    }
    return true;
  }

  @Override
  public boolean visit(AnonymousClassDeclaration node) {
    // Multi-method anonymous classes should have been converted by the
    // InnerClassExtractor.
    assert node.getBodyDeclarations().size() == 1;

    // Generate an iOS block.
    assert false : "not implemented yet";

    return true;
  }

  @Override
  public boolean visit(ArrayAccess node) {
    throw new AssertionError("ArrayAccess nodes are rewritten by ArrayRewriter.");
  }

  @Override
  public boolean visit(ArrayCreation node) {
    throw new AssertionError("ArrayCreation nodes are rewritten by ArrayRewriter.");
  }

  @Override
  public boolean visit(ArrayInitializer node) {
    ITypeBinding type = node.getTypeBinding();
    assert type.isArray();
    ITypeBinding componentType = type.getComponentType();
    String componentTypeName = componentType.isPrimitive()
        ? NameTable.primitiveTypeToObjC(componentType) : "id";
    buffer.append(String.format("(%s[]){ ", componentTypeName));
    for (Iterator<Expression> it = node.getExpressions().iterator(); it.hasNext(); ) {
      it.next().accept(this);
      if (it.hasNext()) {
        buffer.append(", ");
      }
    }
    buffer.append(" }");
    return false;
  }

  @Override
  public boolean visit(ArrayType node) {
    ITypeBinding binding = Types.mapType(node.getTypeBinding());
    if (binding instanceof IOSTypeBinding) {
      buffer.append(binding.getName());
    } else {
      node.getComponentType().accept(this);
      buffer.append("[]");
    }
    return false;
  }

  @Override
  public boolean visit(AssertStatement node) {
    buffer.append(asFunction ? "NSCAssert(" : "NSAssert(");
    node.getExpression().accept(this);
    buffer.append(", ");
    if (node.getMessage() != null) {
      Expression expr = node.getMessage();
      boolean isString = expr instanceof StringLiteral;
      if (!isString) {
        buffer.append('[');
      }
      int start = buffer.length();
      expr.accept(this);
      int end = buffer.length();
      // Commas inside sub-expression of the NSAssert macro will be incorrectly interpreted as
      // new argument indicators in the macro. Replace commas with the J2OBJC_COMMA macro.
      String substring = buffer.substring(start, end);
      substring = substring.replaceAll(",", " J2OBJC_COMMA()");
      buffer.replace(start, end, substring);
      if (!isString) {
        buffer.append(" description]");
      }
    } else {
      int startPos = node.getStartPosition();
      String assertStatementString =
          unit.getSource().substring(startPos, startPos + node.getLength());
      assertStatementString = CharMatcher.WHITESPACE.trimFrom(assertStatementString);
      assertStatementString = makeQuotedString(assertStatementString);
      // Generates the following string:
      // filename.java:456 condition failed: foobar != fish.
      buffer.append("@\"" + TreeUtil.getSourceFileName(unit) + ":" + node.getLineNumber()
          + " condition failed: " + assertStatementString + "\"");
    }
    buffer.append(");\n");
    return false;
  }

  @Override
  public boolean visit(Assignment node) {
    node.getLeftHandSide().accept(this);
    buffer.append(' ');
    buffer.append(node.getOperator().toString());
    buffer.append(' ');
    node.getRightHandSide().accept(this);
    return false;
  }

  @Override
  public boolean visit(Block node) {
    if (node.hasAutoreleasePool()) {
      buffer.append("{\n@autoreleasepool ");
    }
    buffer.append("{\n");
    printStatements(node.getStatements());
    buffer.append("}\n");
    if (node.hasAutoreleasePool()) {
      buffer.append("}\n");
    }
    return false;
  }

  private void printStatements(List<?> statements) {
    for (Iterator<?> it = statements.iterator(); it.hasNext(); ) {
      Statement s = (Statement) it.next();
      s.accept(this);
    }
  }

  @Override
  public boolean visit(BooleanLiteral node) {
    buffer.append(node.booleanValue() ? "YES" : "NO");
    return false;
  }

  @Override
  public boolean visit(BreakStatement node) {
    if (node.getLabel() != null) {
      // Objective-C doesn't have a labeled break, so use a goto.
      buffer.append("goto ");
      node.getLabel().accept(this);
    } else {
      buffer.append("break");
    }
    buffer.append(";\n");
    return false;
  }

  @Override
  public boolean visit(CStringLiteral node) {
    buffer.append("\"");
    buffer.append(node.getLiteralValue());
    buffer.append("\"");
    return false;
  }

  @Override
  public boolean visit(CastExpression node) {
    ITypeBinding type = node.getType().getTypeBinding();
    buffer.append("(");
    if (Options.useARC()) {
      if (BindingUtil.isObjCType(type) &&
          BindingUtil.isCFType(node.getExpression().getTypeBinding())) {
        buffer.append("__bridge ");
      }
    }
    buffer.append(NameTable.getSpecificObjCType(type));
    buffer.append(") ");
    node.getExpression().accept(this);
    return false;
  }

  private void printMultiCatch(CatchClause node, boolean hasResources) {
    SingleVariableDeclaration exception = node.getException();
    for (Type exceptionType : ((UnionType) exception.getType()).getTypes()) {
      buffer.append("@catch (");
      exceptionType.accept(this);
<<<<<<< HEAD
      // Assume exception is definitely pointer type
=======
>>>>>>> 265232a8
      buffer.append(" *");
      exception.getName().accept(this);
      buffer.append(") {\n");
      printMainExceptionStore(hasResources, node);
      printStatements(node.getBody().getStatements());
      buffer.append("}\n");
    }
  }

  @Override
  public boolean visit(CharacterLiteral node) {
    buffer.append(UnicodeUtils.escapeCharLiteral(node.charValue()));
    return false;
  }

  @Override
  public boolean visit(ClassInstanceCreation node) {
<<<<<<< HEAD
    ITypeBinding type = node.getType().getTypeBinding();
    boolean addAutorelease = useReferenceCounting && !node.hasRetainedResult();
    buffer.append(addAutorelease ? "[[[" : "[[");
    buffer.append(NameTable.getFullName(type));
    // if the method binding is a mapped constructor, use that instead
    IMethodBinding method = node.getMethodBinding();
    if (method instanceof IOSMethodBinding) {
      buffer.append(" alloc] " + method.getName());
    } else {
      buffer.append(" alloc] init");
    }
    List<Expression> arguments = node.getArguments();
    printArguments(method, arguments);
    buffer.append(']');
    if (addAutorelease) {
      buffer.append(" autorelease]");
    }
    return false;
=======
    throw new AssertionError("ClassInstanceCreation nodes are rewritten by Functionizer.");
>>>>>>> 265232a8
  }

  @Override
  public boolean visit(ConditionalExpression node) {
    boolean castNeeded = false;
    ITypeBinding thenType = node.getThenExpression().getTypeBinding();
    ITypeBinding elseType = node.getElseExpression().getTypeBinding();

    if (!thenType.equals(elseType)
        && !(node.getThenExpression() instanceof NullLiteral)
        && !(node.getElseExpression() instanceof NullLiteral)) {
      // gcc fails to compile a conditional expression where the two clauses of
      // the expression have different type. So cast any interface type down to
      // "id" to make the compiler happy. Concrete object types all have a
      // common ancestor of NSObject, so they don't need a cast.
      castNeeded = true;
    }

    node.getExpression().accept(this);

    buffer.append(" ? ");
    if (castNeeded && thenType.isInterface()) {
      buffer.append("((id) ");
    }
    node.getThenExpression().accept(this);
    if (castNeeded && thenType.isInterface()) {
      buffer.append(')');
    }

    buffer.append(" : ");
    if (castNeeded && elseType.isInterface()) {
      buffer.append("((id) ");
    }
    node.getElseExpression().accept(this);
    if (castNeeded && elseType.isInterface()) {
      buffer.append(')');
    }

    return false;
  }

  @Override
  public boolean visit(ConstructorInvocation node) {
    throw new AssertionError("ConstructorInvocation nodes are rewritten by Functionizer.");
  }

  @Override
  public boolean visit(ContinueStatement node) {
    if (node.getLabel() != null) {
      // Objective-C doesn't have a labeled continue, so use a goto.
      buffer.append("goto ");
      node.getLabel().accept(this);
    } else {
      buffer.append("continue");
    }
    buffer.append(";\n");
    return false;
  }

  @Override
  public boolean visit(DoStatement node) {
    buffer.append("do ");
    node.getBody().accept(this);
    buffer.append(" while (");
    node.getExpression().accept(this);
    buffer.append(");\n");
    return false;
  }

  @Override
  public boolean visit(EmptyStatement node) {
    buffer.append(";\n");
    return false;
  }

  @Override
  public boolean visit(EnhancedForStatement node) {
    buffer.append("for (");
    node.getParameter().accept(this);
    buffer.append(" in ");
    node.getExpression().accept(this);
    buffer.append(") ");
    node.getBody().accept(this);
    return false;
  }

  @Override
  public boolean visit(ExpressionStatement node) {
    Expression expression = node.getExpression();
    ITypeBinding type = expression.getTypeBinding();
    if (!type.isPrimitive() && Options.useARC()
        && (expression instanceof MethodInvocation
            || expression instanceof SuperMethodInvocation
            || expression instanceof FunctionInvocation)) {
      // Avoid clang warning that the return value is unused.
      buffer.append("(void) ");
    }
    expression.accept(this);
    buffer.append(";\n");
    return false;
  }

  @Override
  public boolean visit(FieldAccess node) {
    final Expression expr = node.getExpression();
    final IVariableBinding binding = node.getVariableBinding();
    final String dotAccess = BindingUtil.extractDotMappingName(binding);
    if (dotAccess != null) {
      expr.accept(this);
      buffer.append("." + dotAccess);
    } else {
      // self->static_var is invalid Objective-C.
      if (!(expr instanceof ThisExpression && BindingUtil.isStatic(node.getVariableBinding()))) {
        expr.accept(this);
        buffer.append("->");
      }
      node.getName().accept(this);
    }

    return false;
  }

  @Override
  public boolean visit(ForStatement node) {
    buffer.append("for (");
    for (Iterator<Expression> it = node.getInitializers().iterator(); it.hasNext(); ) {
      Expression next = it.next();
      next.accept(this);
      if (it.hasNext()) {
        buffer.append(", ");
      }
    }
    buffer.append("; ");
    if (node.getExpression() != null) {
      node.getExpression().accept(this);
    }
    buffer.append("; ");
    for (Iterator<Expression> it = node.getUpdaters().iterator(); it.hasNext(); ) {
      it.next().accept(this);
      if (it.hasNext()) {
        buffer.append(", ");
      }
    }
    buffer.append(") ");
    node.getBody().accept(this);
    return false;
  }

  @Override
  public boolean visit(FunctionInvocation node) {
    buffer.append(node.getName());
    buffer.append('(');
    for (Iterator<Expression> iter = node.getArguments().iterator(); iter.hasNext(); ) {
      iter.next().accept(this);
      if (iter.hasNext()) {
        buffer.append(", ");
      }
    }
    buffer.append(')');
    return false;
  }

  @Override
  public boolean visit(IfStatement node) {
    buffer.append("if (");
    node.getExpression().accept(this);
    buffer.append(") ");
    node.getThenStatement().accept(this);
    if (node.getElseStatement() != null) {
      buffer.append(" else ");
      node.getElseStatement().accept(this);
    }
    return false;
  }

  @Override
  public boolean visit(InfixExpression node) {
    InfixExpression.Operator op = node.getOperator();
    Expression lhs = node.getLeftOperand();
    Expression rhs = node.getRightOperand();
    List<Expression> extendedOperands = node.getExtendedOperands();
    if ((op.equals(InfixExpression.Operator.EQUALS)
        || op.equals(InfixExpression.Operator.NOT_EQUALS))
        && (lhs instanceof StringLiteral || rhs instanceof StringLiteral)) {
      Expression first = lhs;
      Expression second = rhs;
      if (!(lhs instanceof StringLiteral)) {
        // In case the lhs can't call isEqual.
        first = rhs;
        second = lhs;
      }
      buffer.append(op.equals(InfixExpression.Operator.NOT_EQUALS) ? "![" : "[");
      first.accept(this);
      buffer.append(" isEqual:");
      second.accept(this);
      buffer.append("]");
    } else {
      lhs.accept(this);
      buffer.append(' ');
      buffer.append(op.toString());
      buffer.append(' ');
      rhs.accept(this);
      for (Iterator<Expression> it = extendedOperands.iterator(); it.hasNext(); ) {
        buffer.append(' ').append(op.toString()).append(' ');
        it.next().accept(this);
      }
    }
    return false;
  }

  @Override
  public boolean visit(InstanceofExpression node) {
    ITypeBinding rightBinding = node.getRightOperand().getTypeBinding();
    if (rightBinding.isInterface()) {
      // Our version of "isInstance" is faster than "conformsToProtocol".
      buffer.append(String.format("[%s_class_() isInstance:", NameTable.getFullName(rightBinding)));
      node.getLeftOperand().accept(this);
      buffer.append(']');
    } else {
      buffer.append('[');
      node.getLeftOperand().accept(this);
      buffer.append(" isKindOfClass:[");
      node.getRightOperand().accept(this);
      buffer.append(" class]]");
    }
    return false;
  }

  @Override
  public boolean visit(LabeledStatement node) {
    node.getLabel().accept(this);
    buffer.append(": ");
    node.getBody().accept(this);
    return false;
  }

  @Override
  public boolean visit(MarkerAnnotation node) {
    printAnnotationCreation(node);
    return false;
  }

  @Override
  public boolean visit(MethodInvocation node) {
    IMethodBinding binding = node.getMethodBinding();
    assert binding != null;

    // Object receiving the message, or null if it's a method in this class.
    Expression receiver = node.getExpression();

<<<<<<< HEAD
    String dotAccess = BindingUtil.extractDotMappingName(binding);
    if (dotAccess != null) {
      if (receiver != null) {
        receiver.accept(this);
      } else {
        ErrorUtil.error(node, "DotMapped method cannot be called inside the same class");
      }
      buffer.append("." + dotAccess);
      return false;
    }

    // TODO: move this into a function invocation thing?
    String fnName = BindingUtil.extractGlobalFunctionName(binding);
    if (fnName != null) {
      buffer.append(fnName);
      buffer.append('(');
      List<Expression> args = node.getArguments();
      for (int i = 0; i < args.size(); i++) {
        printArgumentExpression(binding, args.get(i), i);
        if (i < args.size() - 1) {
          buffer.append(", ");
        }
      }
      buffer.append(')');

      return false;
    }

    String constName = BindingUtil.extractGlobalConstantName(binding);
    if (constName != null) {
      buffer.append(constName);
      return false;
    }

    // Note: we dont move extension method mapping to JavaToIOSMethodTranslator bcuz
    //    we want to preserve the extension class in source code so that appropriate
    //     dependency will be picked up by import collector
    // TODO: clean this up when there is time
    IOSMethod mapped = BindingUtil.getMappedMethod(binding, /* extension */ true);
    if (mapped != null) {
      List<Expression> args = node.getArguments();
      Expression newReceiver = args.remove(0);
//      node.setExpression(newReceiver);
      receiver = newReceiver;

      IOSMethodBinding newBinding = IOSMethodBinding.newMappedMethod(mapped, binding);
      newBinding.setModifiers(Modifier.PUBLIC); // do away static modifier
//      node.setMethodBinding(newBinding);
      binding = newBinding;

      methodName = NameTable.getName(binding);
    }

    if (methodName.equals("isAssignableFrom")
        && binding.getDeclaringClass().equals(Types.getIOSClass())) {
      printIsAssignableFromExpression(node);
    } else {
      boolean castPrinted = false;
      if (returnValueNeedsIntCast(node)) {
        buffer.append("((jint) ");
        castPrinted = true;
      }
      printMethodInvocation(binding, methodName, receiver, node.getArguments());
      if (castPrinted) {
        buffer.append(')');
      }
    }
    return false;
  }

  private void printMethodInvocation(
      IMethodBinding binding, String methodName, Expression receiver, List<Expression> args) {
=======
>>>>>>> 265232a8
    buffer.append('[');

    if (BindingUtil.isStatic(binding)) {
      buffer.append(NameTable.getFullName(binding.getDeclaringClass()));
    } else if (receiver != null) {
      receiver.accept(this);
    } else {
      buffer.append("self");
    }

    printMethodInvocationNameAndArgs(NameTable.getMethodSelector(binding), node.getArguments());
    buffer.append(']');

    return false;
  }

  @Override
  public boolean visit(NativeExpression node) {
    buffer.append(node.getCode());
    return false;
  }

  @Override
  public boolean visit(NativeStatement node) {
    buffer.append(node.getCode());
    buffer.append('\n');
    return false;
  }

  @Override
  public boolean visit(NormalAnnotation node) {
    printAnnotationCreation(node);
    return false;
  }

  private void printAnnotationCreation(Annotation node) {
    IAnnotationBinding annotation = node.getAnnotationBinding();
    buffer.append(useReferenceCounting ? "[[[" : "[[");
    buffer.append(NameTable.getFullName(annotation.getAnnotationType()));
    buffer.append(" alloc] init");

    if (node instanceof NormalAnnotation) {
      Map<String, Expression> args = Maps.newHashMap();
      for (MemberValuePair pair : ((NormalAnnotation) node).getValues()) {
        args.put(pair.getName().getIdentifier(), pair.getValue());
      }
      IMemberValuePairBinding[] members = BindingUtil.getSortedMemberValuePairs(annotation);
      for (int i = 0; i < members.length; i++) {
        if (i == 0) {
          buffer.append("With");
        } else {
          buffer.append(" with");
        }
        IMemberValuePairBinding member = members[i];
        String name = NameTable.getAnnotationPropertyName(member.getMethodBinding());
        buffer.append(NameTable.capitalize(name));
        buffer.append(':');
        Expression value = args.get(name);
        if (value != null) {
          value.accept(this);
        }
      }
    } else if (node instanceof SingleMemberAnnotation) {
      SingleMemberAnnotation sma = (SingleMemberAnnotation) node;
      buffer.append("With");
      IMethodBinding accessorBinding = annotation.getAllMemberValuePairs()[0].getMethodBinding();
      String name = NameTable.getAnnotationPropertyName(accessorBinding);
      buffer.append(NameTable.capitalize(name));
      buffer.append(':');
      sma.getValue();
    }

    buffer.append(']');
    if (useReferenceCounting) {
      buffer.append(" autorelease]");
    }
  }

  @Override
  public boolean visit(NullLiteral node) {
    buffer.append("nil");
    return false;
  }

  @Override
  public boolean visit(NumberLiteral node) {
    String token = node.getToken();
    if (token != null) {
      buffer.append(LiteralGenerator.fixNumberToken(token, node.getTypeBinding()));
    } else {
      buffer.append(LiteralGenerator.generate(node.getValue()));
    }
    return false;
  }

  @Override
  public boolean visit(ParenthesizedExpression node) {
    buffer.append("(");
    node.getExpression().accept(this);
    buffer.append(")");
    return false;
  }

  @Override
  public boolean visit(PostfixExpression node) {
    node.getOperand().accept(this);
    buffer.append(node.getOperator().toString());
    return false;
  }

  @Override
  public boolean visit(PrefixExpression node) {
    buffer.append(node.getOperator().toString());
    node.getOperand().accept(this);
    return false;
  }

  @Override
  public boolean visit(PrimitiveType node) {
    buffer.append(NameTable.primitiveTypeToObjC(node.getTypeBinding()));
    return false;
  }

  @Override
  public boolean visit(QualifiedName node) {
    IBinding binding = node.getBinding();
    if (binding instanceof IVariableBinding) {
      IVariableBinding var = (IVariableBinding) binding;

      String constantName = BindingUtil.extractGlobalConstantName(var);
      if (constantName != null) {
        buffer.append(constantName);
        return false;
      }

      if (BindingUtil.isPrimitiveConstant(var)) {
        buffer.append(NameTable.getPrimitiveConstantName(var));
        return false;
      } else if (BindingUtil.isStatic(var)) {
        buffer.append(NameTable.getStaticVarQualifiedName(var));
        return false;
      }
    }
    if (binding instanceof ITypeBinding) {
      buffer.append(NameTable.getFullName((ITypeBinding) binding));
      return false;
    }
    Name qualifier = node.getQualifier();
    qualifier.accept(this);
    buffer.append("->");
    node.getName().accept(this);
    return false;
  }

  @Override
  public boolean visit(QualifiedType node) {
    ITypeBinding binding = node.getTypeBinding();
    if (binding != null) {
      buffer.append(NameTable.getFullName(binding));
      return false;
    }
    return true;
  }

  @Override
  public boolean visit(ReturnStatement node) {
    buffer.append("return");
    Expression expr = node.getExpression();
    MethodDeclaration method = TreeUtil.getOwningMethod(node);
    if (expr != null) {
      buffer.append(' ');
      expr.accept(this);
    } else if (method != null && method.getMethodBinding().isConstructor()) {
      // A return statement without any expression is allowed in constructors.
      buffer.append(" self");
    }
    buffer.append(";\n");
    return false;
  }

  @Override
  public boolean visit(SimpleName node) {
    IBinding binding = node.getBinding();
    if (binding instanceof IVariableBinding) {
      IVariableBinding var = (IVariableBinding) binding;
      if (BindingUtil.isPrimitiveConstant(var)) {
        buffer.append(NameTable.getPrimitiveConstantName(var));
      } else if (BindingUtil.isStatic(var)) {
        buffer.append(NameTable.getStaticVarQualifiedName(var));
      } else if (var.isField()) {
        buffer.append(NameTable.javaFieldToObjC(NameTable.getName(var)));
      } else {
        buffer.append(NameTable.getName(var));
      }
      return false;
    }
    if (binding instanceof ITypeBinding) {
      if (binding instanceof IOSTypeBinding) {
        buffer.append(binding.getName());
      } else {
        buffer.append(NameTable.getFullName((ITypeBinding) binding));
      }
    } else {
      buffer.append(node.getIdentifier());
    }
    return false;
  }

  @Override
  public boolean visit(SimpleType node) {
    ITypeBinding binding = node.getTypeBinding();
    if (binding != null) {
      String name = NameTable.getFullName(binding);
      buffer.append(name);
      return false;
    }
    return true;
  }

  @Override
  public boolean visit(SingleMemberAnnotation node) {
    printAnnotationCreation(node);
    return false;
  }

  @Override
  public boolean visit(SingleVariableDeclaration node) {
    buffer.append(NameTable.getSpecificObjCType(node.getVariableBinding()));
    if (node.isVarargs()) {
      buffer.append("...");
    }
    if (buffer.charAt(buffer.length() - 1) != '*') {
      buffer.append(" ");
    }
    node.getName().accept(this);
    for (int i = 0; i < node.getExtraDimensions(); i++) {
      buffer.append("[]");
    }
    if (node.getInitializer() != null) {
      buffer.append(" = ");
      node.getInitializer().accept(this);
    }
    return false;
  }

  @Override
  public boolean visit(StringLiteral node) {
    String s = generateStringLiteral(node);
    if (TRIGRAPH_REGEX.matcher(s).matches()) {
      // Split string between the two '?' chars in the trigraph, so compiler
      // will concatenate the string without interpreting the trigraph.
      String[] substrings = s.split("\\?\\?");
      buffer.append(substrings[0]);
      for (int i = 1; i < substrings.length; i++) {
        buffer.append("?\" \"?");
        buffer.append(substrings[i]);
      }
    } else {
      buffer.append(s);
    }
    return false;
  }

  public static String generateStringLiteral(StringLiteral node) {
    if (UnicodeUtils.hasValidCppCharacters(node.getLiteralValue())) {
      return "@\"" + UnicodeUtils.escapeStringLiteral(node.getLiteralValue()) + "\"";
    } else {
      return buildStringFromChars(node.getLiteralValue());
    }
  }

  @VisibleForTesting
  static String buildStringFromChars(String s) {
    int length = s.length();
    StringBuilder buffer = new StringBuilder();
    buffer.append(
        "[NSString stringWithCharacters:(jchar[]) { ");
    int i = 0;
    while (i < length) {
      char c = s.charAt(i);
      buffer.append("(int) 0x");
      buffer.append(Integer.toHexString(c));
      if (++i < length) {
        buffer.append(", ");
      }
    }
    buffer.append(" } length:");
    String lengthString = Integer.toString(length);
    buffer.append(lengthString);
    buffer.append(']');
    return buffer.toString();
  }

  @Override
  public boolean visit(SuperConstructorInvocation node) {
<<<<<<< HEAD
    IMethodBinding binding = node.getMethodBinding();

    buffer.append("[super ");
    if (binding instanceof IOSMethodBinding) {
      buffer.append(binding.getName());
    } else {
      buffer.append("init");
    }
    List<Expression> args = node.getArguments();
    printArguments(binding, args);
    buffer.append(']');
    return false;
=======
    throw new AssertionError("SuperConstructorInvocation nodes are rewritten by Functionizer.");
>>>>>>> 265232a8
  }

  @Override
  public boolean visit(SuperFieldAccess node) {
    buffer.append(NameTable.javaFieldToObjC(NameTable.getName(node.getName().getBinding())));
    return false;
  }

  @Override
  public boolean visit(SuperMethodInvocation node) {
    IMethodBinding binding = node.getMethodBinding();
    assert node.getQualifier() == null
        : "Qualifiers expected to be handled by SuperMethodInvocationRewriter.";
    assert !BindingUtil.isStatic(binding) : "Static invocations are rewritten by Functionizer.";
    buffer.append("[super");
    printMethodInvocationNameAndArgs(NameTable.getMethodSelector(binding), node.getArguments());
    buffer.append(']');
    return false;
  }

  @Override
  public boolean visit(SwitchCase node) {
    if (node.isDefault()) {
      buffer.append("  default:\n");
    } else {
      buffer.append("  case ");
      Expression expr = node.getExpression();
      boolean isEnumConstant = expr.getTypeBinding().isEnum();
      if (isEnumConstant) {
        String typeName = NameTable.getFullName(expr.getTypeBinding());
        String bareTypeName = typeName.endsWith("Enum")
            ? typeName.substring(0, typeName.length() - 4) : typeName;
        buffer.append(bareTypeName).append("_");
      }
      if (isEnumConstant && expr instanceof SimpleName) {
        buffer.append(((SimpleName) expr).getIdentifier());
      } else if (isEnumConstant && expr instanceof QualifiedName) {
        buffer.append(((QualifiedName) expr).getName().getIdentifier());
      } else {
        expr.accept(this);
      }
      buffer.append(":\n");
    }
    return false;
  }

  @Override
  public boolean visit(SwitchStatement node) {
    Expression expr = node.getExpression();
    ITypeBinding exprType = expr.getTypeBinding();
    if (Types.isJavaStringType(exprType)) {
      printStringSwitchStatement(node);
      return false;
    }
    buffer.append("switch (");
    if (exprType.isEnum()) {
      buffer.append('[');
    }
    expr.accept(this);
    if (exprType.isEnum()) {
      buffer.append(" ordinal]");
    }
    buffer.append(") ");
    buffer.append("{\n");
    List<Statement> stmts = node.getStatements();
    for (Statement stmt : stmts) {
      stmt.accept(this);
    }
    if (!stmts.isEmpty() && stmts.get(stmts.size() - 1) instanceof SwitchCase) {
      // Last switch case doesn't have an associated statement, so add
      // an empty one.
      buffer.append(";\n");
    }
    buffer.append("}\n");
    return false;
  }

  private void printStringSwitchStatement(SwitchStatement node) {
    buffer.append("{\n");

    // Define an array of all the string constant case values.
    List<String> caseValues = Lists.newArrayList();
    List<Statement> stmts = node.getStatements();
    for (Statement stmt : stmts) {
      if (stmt instanceof SwitchCase) {
        SwitchCase caseStmt = (SwitchCase) stmt;
        if (!caseStmt.isDefault()) {
          caseValues.add(getStringConstant(caseStmt.getExpression()));
        }
      }
    }
    buffer.append("NSArray *__caseValues = [NSArray arrayWithObjects:");
    for (String value : caseValues) {
      buffer.append("@\"" + UnicodeUtils.escapeStringLiteral(value) + "\", ");
    }
    buffer.append("nil];\n");
    buffer.append("NSUInteger __index = [__caseValues indexOfObject:");
    node.getExpression().accept(this);
    buffer.append("];\n");
    buffer.append("switch (__index) {\n");
    for (Statement stmt : stmts) {
      if (stmt instanceof SwitchCase) {
        SwitchCase caseStmt = (SwitchCase) stmt;
        if (caseStmt.isDefault()) {
          stmt.accept(this);
        } else {
          int i = caseValues.indexOf(getStringConstant(caseStmt.getExpression()));
          assert i >= 0;
          buffer.append("case ");
          buffer.append(i);
          buffer.append(":\n");
        }
      } else {
        stmt.accept(this);
      }
    }
    buffer.append("}\n}\n");
  }

  private static String getStringConstant(Expression expr) {
    Object constantValue = expr.getConstantValue();
    assert constantValue != null && constantValue instanceof String;
    return (String) constantValue;
  }

  @Override
  public boolean visit(SynchronizedStatement node) {
    buffer.append("@synchronized(");
    node.getExpression().accept(this);
    buffer.append(") ");
    node.getBody().accept(this);
    return false;
  }

  @Override
  public boolean visit(ThisExpression node) {
    buffer.append("self");
    return false;
  }

  @Override
  public boolean visit(ThrowStatement node) {
    buffer.append("@throw ");
    node.getExpression().accept(this);
    buffer.append(";\n");
    return false;
  }

  @Override
  public boolean visit(TryStatement node) {
    List<VariableDeclarationExpression> resources = node.getResources();
    boolean hasResources = !resources.isEmpty();
    if (hasResources) {
      buffer.append("{\n");
      buffer.append("JavaLangThrowable *__mainException = nil;\n");
    }
    for (VariableDeclarationExpression var : resources) {
      var.accept(this);
      buffer.append(";\n");
    }
    buffer.append("@try ");
    node.getBody().accept(this);
    buffer.append(' ');
    for (CatchClause cc : node.getCatchClauses()) {
      if (cc.getException().getType() instanceof UnionType) {
        printMultiCatch(cc, hasResources);
      }
      buffer.append("@catch (");
      cc.getException().accept(this);
      buffer.append(") {\n");
      printMainExceptionStore(hasResources, cc);
      printStatements(cc.getBody().getStatements());
      buffer.append("}\n");
    }
    if (node.getFinally() != null || resources.size() > 0) {
      buffer.append(" @finally {\n");
      if (node.getFinally() != null) {
        printStatements(node.getFinally().getStatements());
      }
      for (VariableDeclarationExpression var : resources) {
        for (VariableDeclarationFragment frag : var.getFragments()) {
          buffer.append("@try {\n[");
          buffer.append(frag.getName().getFullyQualifiedName());
          buffer.append(" close];\n}\n");
          buffer.append("@catch (JavaLangThrowable *e) {\n");
          buffer.append("if (__mainException) {\n");
          buffer.append("[__mainException addSuppressedWithJavaLangThrowable:e];\n} else {\n");
          buffer.append("__mainException = e;\n}\n");
          buffer.append("}\n");
        }
      }
      if (hasResources) {
        buffer.append("if (__mainException) {\n@throw __mainException;\n}\n");
      }
      buffer.append("}\n");
    }
    if (hasResources) {
      buffer.append("}\n");
    }
    return false;
  }

  private void printMainExceptionStore(boolean hasResources, CatchClause cc) {
    if (hasResources) {
      buffer.append("__mainException = ");
      buffer.append(cc.getException().getName().getFullyQualifiedName());
      buffer.append(";\n");
    }
  }

  @Override
  public boolean visit(TypeLiteral node) {
    ITypeBinding type = node.getType().getTypeBinding();
    if (type.isPrimitive()) {
      buffer.append(String.format("[IOSClass %sClass]", type.getName()));
    } else {
      buffer.append(NameTable.getFullName(type));
      buffer.append("_class_()");
    }
    return false;
  }

  @Override
  public boolean visit(VariableDeclarationExpression node) {
    String typeString = NameTable.getSpecificObjCType(node.getTypeBinding());
    boolean needsAsterisk = typeString.endsWith("*");
    buffer.append(typeString);
    if (!needsAsterisk) {
      buffer.append(' ');
    }
    for (Iterator<VariableDeclarationFragment> it = node.getFragments().iterator();
         it.hasNext(); ) {
      VariableDeclarationFragment f = it.next();
      f.accept(this);
      if (it.hasNext()) {
        buffer.append(", ");
        if (needsAsterisk) {
          buffer.append('*');
        }
      }
    }
    return false;
  }

  @Override
  public boolean visit(VariableDeclarationFragment node) {
    node.getName().accept(this);
    Expression initializer = node.getInitializer();
    if (initializer != null) {
      buffer.append(" = ");
      initializer.accept(this);
    }
    return false;
  }

  @Override
  public boolean visit(VariableDeclarationStatement node) {
    List<VariableDeclarationFragment> vars = node.getFragments();
    assert !vars.isEmpty();
    IVariableBinding binding = vars.get(0).getVariableBinding();
    if (binding.getType() instanceof IOSBlockTypeBinding) {
      assert vars.size() == 1 : "TODO: cannot handle multiple fragments for block";
      IOSBlockTypeBinding blockBinding = (IOSBlockTypeBinding) binding.getType();
      buffer.append(blockBinding.getNamedDeclarationFirstPart());
      VariableDeclarationFragment frag = vars.get(0);
      frag.getName().accept(this);
      buffer.append(blockBinding.getNamedDeclarationLastPart());
      Expression initializer = frag.getInitializer();
      if (initializer != null) {
        buffer.append(" = ");
        initializer.accept(this);
      }
      buffer.append(";\n");

      return false;
    } else {
      String objcType = NameTable.getSpecificObjCType(binding);
      String objcTypePointers = " ";
      int idx = objcType.indexOf(" *");
      if (idx != -1) {
        // Split the type at the first pointer. The second part of the type is
        // applied to each fragment. (eg. Foo *one, *two)
        objcTypePointers = objcType.substring(idx);
        objcType = objcType.substring(0, idx);
      }
      buffer.append(objcType);
      for (Iterator<VariableDeclarationFragment> it = vars.iterator(); it.hasNext(); ) {
        VariableDeclarationFragment f = it.next();
        buffer.append(objcTypePointers);
        f.accept(this);
        if (it.hasNext()) {
          buffer.append(",");
        }
      }
      buffer.append(";\n");
      return false;
    }
  }

  @Override
  public boolean visit(WhileStatement node) {
    buffer.append("while (");
    node.getExpression().accept(this);
    buffer.append(") ");
    node.getBody().accept(this);
    return false;
  }

  @Override
  public boolean visit(Initializer node) {
    // All Initializer nodes should have been converted during initialization
    // normalization.
    throw new AssertionError("initializer node not converted");
  }

  // Returns a string where all characters that will interfer in
  // a valid Objective-C string are quoted.
  private static String makeQuotedString(String originalString) {
    int location = 0;
    StringBuffer buffer = new StringBuffer(originalString);
    while ((location = buffer.indexOf("\\", location)) != -1) {
      buffer.replace(location++, location++, "\\\\");
    }
    location = 0;
    while ((location = buffer.indexOf("\"", location)) != -1) {
      buffer.replace(location++, location++, "\\\"");
    }
    location = 0;
    while ((location = buffer.indexOf("\n")) != -1) {
      buffer.replace(location++, location++, "\\n");
    }
    return buffer.toString();
  }
}<|MERGE_RESOLUTION|>--- conflicted
+++ resolved
@@ -96,12 +96,9 @@
 import com.google.devtools.j2objc.ast.VariableDeclarationFragment;
 import com.google.devtools.j2objc.ast.VariableDeclarationStatement;
 import com.google.devtools.j2objc.ast.WhileStatement;
-<<<<<<< HEAD
 import com.google.devtools.j2objc.types.IOSBlockTypeBinding;
 import com.google.devtools.j2objc.types.IOSMethod;
 import com.google.devtools.j2objc.types.IOSMethodBinding;
-=======
->>>>>>> 265232a8
 import com.google.devtools.j2objc.types.IOSTypeBinding;
 import com.google.devtools.j2objc.types.Types;
 import com.google.devtools.j2objc.util.BindingUtil;
@@ -158,7 +155,6 @@
     return buffer.toString();
   }
 
-<<<<<<< HEAD
   private void printArguments(IMethodBinding method, List<Expression> args) {
     if (IOSMethodBinding.hasVarArgsTarget(method)) {
       printVarArgs(method, args);
@@ -286,7 +282,10 @@
           it.next().accept(this);
         }
         buffer.append(", nil");
-=======
+      }
+    }
+  }
+
   private void printMethodInvocationNameAndArgs(String selector, List<Expression> args) {
     String[] selParts = selector.split(":");
     if (args.isEmpty()) {
@@ -300,7 +299,6 @@
         buffer.append(selParts[i]);
         buffer.append(':');
         args.get(i).accept(this);
->>>>>>> 265232a8
       }
     }
   }
@@ -482,10 +480,7 @@
     for (Type exceptionType : ((UnionType) exception.getType()).getTypes()) {
       buffer.append("@catch (");
       exceptionType.accept(this);
-<<<<<<< HEAD
       // Assume exception is definitely pointer type
-=======
->>>>>>> 265232a8
       buffer.append(" *");
       exception.getName().accept(this);
       buffer.append(") {\n");
@@ -503,28 +498,25 @@
 
   @Override
   public boolean visit(ClassInstanceCreation node) {
-<<<<<<< HEAD
-    ITypeBinding type = node.getType().getTypeBinding();
-    boolean addAutorelease = useReferenceCounting && !node.hasRetainedResult();
-    buffer.append(addAutorelease ? "[[[" : "[[");
-    buffer.append(NameTable.getFullName(type));
-    // if the method binding is a mapped constructor, use that instead
-    IMethodBinding method = node.getMethodBinding();
-    if (method instanceof IOSMethodBinding) {
-      buffer.append(" alloc] " + method.getName());
-    } else {
-      buffer.append(" alloc] init");
-    }
-    List<Expression> arguments = node.getArguments();
-    printArguments(method, arguments);
-    buffer.append(']');
-    if (addAutorelease) {
-      buffer.append(" autorelease]");
-    }
-    return false;
-=======
+    // ITypeBinding type = node.getType().getTypeBinding();
+    // boolean addAutorelease = useReferenceCounting && !node.hasRetainedResult();
+    // buffer.append(addAutorelease ? "[[[" : "[[");
+    // buffer.append(NameTable.getFullName(type));
+    // // if the method binding is a mapped constructor, use that instead
+    // IMethodBinding method = node.getMethodBinding();
+    // if (method instanceof IOSMethodBinding) {
+    //   buffer.append(" alloc] " + method.getName());
+    // } else {
+    //   buffer.append(" alloc] init");
+    // }
+    // List<Expression> arguments = node.getArguments();
+    // printArguments(method, arguments);
+    // buffer.append(']');
+    // if (addAutorelease) {
+    //   buffer.append(" autorelease]");
+    // }
+    // return false;
     throw new AssertionError("ClassInstanceCreation nodes are rewritten by Functionizer.");
->>>>>>> 265232a8
   }
 
   @Override
@@ -775,7 +767,6 @@
     // Object receiving the message, or null if it's a method in this class.
     Expression receiver = node.getExpression();
 
-<<<<<<< HEAD
     String dotAccess = BindingUtil.extractDotMappingName(binding);
     if (dotAccess != null) {
       if (receiver != null) {
@@ -848,8 +839,6 @@
 
   private void printMethodInvocation(
       IMethodBinding binding, String methodName, Expression receiver, List<Expression> args) {
-=======
->>>>>>> 265232a8
     buffer.append('[');
 
     if (BindingUtil.isStatic(binding)) {
@@ -1145,22 +1134,19 @@
 
   @Override
   public boolean visit(SuperConstructorInvocation node) {
-<<<<<<< HEAD
-    IMethodBinding binding = node.getMethodBinding();
-
-    buffer.append("[super ");
-    if (binding instanceof IOSMethodBinding) {
-      buffer.append(binding.getName());
-    } else {
-      buffer.append("init");
-    }
-    List<Expression> args = node.getArguments();
-    printArguments(binding, args);
-    buffer.append(']');
-    return false;
-=======
+      // IMethodBinding binding = node.getMethodBinding();
+
+      // buffer.append("[super ");
+      // if (binding instanceof IOSMethodBinding) {
+      //   buffer.append(binding.getName());
+      // } else {
+      //   buffer.append("init");
+      // }
+      // List<Expression> args = node.getArguments();
+      // printArguments(binding, args);
+      // buffer.append(']');
+      // return false;
     throw new AssertionError("SuperConstructorInvocation nodes are rewritten by Functionizer.");
->>>>>>> 265232a8
   }
 
   @Override
